
# aminclude_static.am generated automatically by Autoconf
<<<<<<< HEAD
# from AX_AM_MACROS_STATIC on Wed Jun 11 13:22:14 JST 2025
=======
# from AX_AM_MACROS_STATIC on Sun Aug 17 19:09:36 JST 2025
>>>>>>> 0a4d81ef

BUILD_AUX  =    $(top_srcdir)/build-aux
CLEANFILES =
MOSTLYCLEANFILES =

LIST_MODFILES = .modfiles

if CLEAN_FCMOD
MOSTLYCLEANFILES += *.$(FC_MODEXT) $(LIST_MODFILES)
endif

DEBUG   =
AM_FCFLAGS=@AM_FCFLAGS@ $(DEBUG)
AM_CPPFLAGS=-I$(top_srcdir)

# no blank between -MT and NAME
AM_FCFLAGS_DEP='-MT$@' -MD -MP -MF $*.dep
# AM_FCFLAGS_DEP = -MD -MP -MF $*.dep
if gcc_dependencies
AM_FCFLAGS+=$(AM_FCFLAGS_DEP)
MOSTLYCLEANFILES += *.dep
endif

AM_FCFLAGS_MODULE=
AM_FCFLAGS+=$(AM_FCFLAGS_MODULE)

moddir      = @moddir@
install-exec-hook: install-mod
uninstall-hook: uninstall-mod

echo-srcdir:
	@echo $(srcdir)
echo-builddir:
	@echo $(builddir)
echo-top_srcdir:
	@echo $(top_srcdir)
echo-top_builddir:
	@echo $(top_builddir)
echo-build_aux:
	@echo $(BUILD_AUX)

lib:
	@if test "$(top_builddir)" = "$(builddir)"; then :; \
	else cd $(top_builddir) && $(MAKE); fi
rebuild-lib:
	@if test "$(top_builddir)" = "$(builddir)"; then :; \
	else cd $(top_builddir) && $(MAKE) clean all; fi

COPY_SOURCE_TARGETS = $(lib@TOUZA_NAME@_la_SOURCES:%=copy-%)
DIFF_SOURCE_TARGETS = $(lib@TOUZA_NAME@_la_SOURCES:%=diff-%)
$(COPY_SOURCE_TARGETS):
	@target=`echo "$@" | sed -e 's/^copy-//'`;\
	if test -e $(builddir)/$${target}; then \
	  echo "exists $${target}."; \
	else \
	  echo "clone $(srcdir)/$${target}"; \
	  cp $(srcdir)/$${target} $(builddir)/$${target} || exit $$?; \
	fi
$(DIFF_SOURCE_TARGETS):
	@target=`echo "$@" | sed -e 's/^diff-//'`;\
	diff $(srcdir)/$${target} $(builddir)/$${target}

install-mod-recursive:
	@set fnord $$MAKEFLAGS; amf=$$2; \
	dot_seen=no; \
	list='$(SUBDIRS)'; for subdir in $$list; do \
	  echo "Making install-mod in $$subdir"; \
	  if test "$$subdir" = "."; then \
	    dot_seen=yes; \
	    local_target="install-mod-am"; \
	  else \
	    local_target="install-mod"; \
	  fi; \
	  (cd $$subdir && $(MAKE) $(AM_MAKEFLAGS) $$local_target) \
	   || case "$$amf" in *=*) exit 1;; *k*) fail=yes;; *) exit 1;; esac; \
	done; \
	if test "$$dot_seen" = "no"; then \
	  $(MAKE) $(AM_MAKEFLAGS) "install-mod-am" || exit 1; \
	fi; test -z "$$fail"

install-mod: install-mod-recursive

install-mod-am:

install_sh_MODULE = $(install_sh_DATA) -C
if INSTALL_MODULES
	@$(NORMAL_INSTALL)
	@if $(AM_V_P); then echo " INST   [modules]"; fi
	@if test -z '$(moddir)'; then false; \
	else \
		rm -f $(LIST_MODFILES); touch $(LIST_MODFILES);\
		for dir in $(DESTDIR)$(moddir); do \
		test -z $$dir || $(MKDIR_P) $$dir; \
		done; \
		for modfile in *.$(FC_MODEXT); \
		do test -e $$modfile || continue; \
		$(install_sh_MODULE) -t $(DESTDIR)$(moddir) $$modfile; \
		echo $$modfile >> $(LIST_MODFILES); \
		done; \
	fi
endif



uninstall-mod-recursive:
	@set fnord $$MAKEFLAGS; amf=$$2; \
	dot_seen=no; \
	list='$(SUBDIRS)'; for subdir in $$list; do \
	  echo "Making uninstall-mod in $$subdir"; \
	  if test "$$subdir" = "."; then \
	    dot_seen=yes; \
	    local_target="uninstall-mod-am"; \
	  else \
	    local_target="uninstall-mod"; \
	  fi; \
	  (cd $$subdir && $(MAKE) $(AM_MAKEFLAGS) $$local_target) \
	   || case "$$amf" in *=*) exit 1;; *k*) fail=yes;; *) exit 1;; esac; \
	done; \
	if test "$$dot_seen" = "no"; then \
	  $(MAKE) $(AM_MAKEFLAGS) "uninstall-mod-am" || exit 1; \
	fi; test -z "$$fail"

uninstall-mod: uninstall-mod-recursive

uninstall-mod-am:
if INSTALL_MODULES
	@if test -z '$(moddir)'; then false; \
	else \
		list=`test -e $(LIST_MODFILES) && cat $(LIST_MODFILES)`; \
		files=`for p in $$list; do echo $$p; done | sed -e 's|^.*/||'`; \
		dir='$(DESTDIR)$(moddir)'; $(am__uninstall_files_from_dir); \
	fi
endif



check-bin-recursive:
	@set fnord $$MAKEFLAGS; amf=$$2; \
	dot_seen=no; \
	list='$(SUBDIRS)'; for subdir in $$list; do \
	  echo "Making check-bin in $$subdir"; \
	  if test "$$subdir" = "."; then \
	    dot_seen=yes; \
	    local_target="check-bin-am"; \
	  else \
	    local_target="check-bin"; \
	  fi; \
	  (cd $$subdir && $(MAKE) $(AM_MAKEFLAGS) $$local_target) \
	   || case "$$amf" in *=*) exit 1;; *k*) fail=yes;; *) exit 1;; esac; \
	done; \
	if test "$$dot_seen" = "no"; then \
	  $(MAKE) $(AM_MAKEFLAGS) "check-bin-am" || exit 1; \
	fi; test -z "$$fail"

check-bin: check-bin-recursive

check-bin-am:$(check_PROGRAMS)


install-data-hook: install-switchDATA
switchdir     = @switchdir@
switch_DATA   =<|MERGE_RESOLUTION|>--- conflicted
+++ resolved
@@ -1,10 +1,6 @@
 
 # aminclude_static.am generated automatically by Autoconf
-<<<<<<< HEAD
-# from AX_AM_MACROS_STATIC on Wed Jun 11 13:22:14 JST 2025
-=======
-# from AX_AM_MACROS_STATIC on Sun Aug 17 19:09:36 JST 2025
->>>>>>> 0a4d81ef
+# from AX_AM_MACROS_STATIC on Sun Aug 17 22:29:51 JST 2025
 
 BUILD_AUX  =    $(top_srcdir)/build-aux
 CLEANFILES =
