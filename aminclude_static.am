--- conflicted
+++ resolved
@@ -1,10 +1,6 @@
 
 # aminclude_static.am generated automatically by Autoconf
-<<<<<<< HEAD
-# from AX_AM_MACROS_STATIC on Wed Aug 20 08:46:46 JST 2025
-=======
 # from AX_AM_MACROS_STATIC on Fri Aug 22 20:39:36 JST 2025
->>>>>>> 0c4b062c
 
 BUILD_AUX  =    $(top_srcdir)/build-aux
 CLEANFILES =
