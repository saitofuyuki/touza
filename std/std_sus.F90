--- conflicted
+++ resolved
@@ -2,11 +2,7 @@
 ! Maintainer: SAITO Fuyuki
 ! Transferred: Dec 24 2021
 ! Created: Oct 17 2021 (nng_io)
-<<<<<<< HEAD
-#define TIME_STAMP 'Time-stamp: <2023/03/01 18:35:17 fuyuki std_sus.F90>'
-=======
 #define TIME_STAMP 'Time-stamp: <2023/03/20 21:41:40 fuyuki std_sus.F90>'
->>>>>>> bfa2bbf9
 !!!_! MANIFESTO
 !
 ! Copyright (C) 2021,2022,2023
@@ -542,20 +538,6 @@
 !!!_  & sus_open - open stream
   subroutine sus_open &
        & (ierr, u,      file, &
-<<<<<<< HEAD
-       &  form, status, action, position, access)
-    implicit none
-    integer,         intent(out)         :: ierr
-    integer,         intent(in)          :: u
-    character(len=*),intent(in)          :: file
-    character(len=*),intent(in),optional :: form
-    character(len=*),intent(in),optional :: status
-    character(len=*),intent(in),optional :: action
-    character(len=*),intent(in),optional :: position
-    character(len=*),intent(in),optional :: access
-
-    character(len=16) :: STT, ACT, FRM, POS, ACC
-=======
        &  form, status, action, position, access, iomsg)
     implicit none
     integer,         intent(out)            :: ierr
@@ -570,7 +552,6 @@
 
     character(len=16) :: STT, ACT, FRM, POS, ACC
     integer jerr
->>>>>>> bfa2bbf9
 
     ierr = ERR_SUCCESS
 
@@ -580,8 +561,6 @@
     call sus_spec_position(POS, ' ', position)
     call sus_spec_access(ACC, 'ST', access)
 
-<<<<<<< HEAD
-=======
 #if      HAVE_FORTRAN_OPEN_IOMSG
     if (ierr.eq.0) then
        if (present(iomsg)) then
@@ -595,7 +574,6 @@
        endif
     endif
 #else /* not HAVE_FORTRAN_OPEN_IOMSG */
->>>>>>> bfa2bbf9
     if (ierr.eq.0) then
        open(UNIT=u, IOSTAT=ierr, &
             &       FILE=file, ACCESS=ACC, &
@@ -1819,11 +1797,7 @@
     !                   modify to F when no more subrecords
     integer j, m, ns, nt
     integer(KIND=KISEP) :: iseph, isepf
-<<<<<<< HEAD
-    integer(KIND=KIOFS) :: jpos
-=======
     integer(KIND=KIOFS) :: apos
->>>>>>> bfa2bbf9
     logical bdmy
 
     ierr = err_default
@@ -1844,32 +1818,20 @@
           call check_dummy_irec(bdmy, nt, max_members(V(0)), get_size_bytes(V(0)), iseph, div)
           if (bdmy) then
              ns = m
-<<<<<<< HEAD
-             jpos = jpos + get_size_strm(V(0), int(nt, kind=KIOFS))
-=======
              apos = apos + get_size_strm(V(0), int(nt, kind=KIOFS))
->>>>>>> bfa2bbf9
              nt = 0
           else
              ns = get_mems_bytes(abs(iseph), V(0))
              nt = max(0, nt - ns)
              ns = min(m, ns)
-<<<<<<< HEAD
-             jpos = jpos + conv_b2strm(abs(iseph))
-=======
              apos = apos + conv_b2strm(abs(iseph))
->>>>>>> bfa2bbf9
           endif
           m = m - ns
        endif
        if (ierr.eq.0) then
           if (ns.gt.0) call sus_read(ierr, u, V(j:j+ns-1), ns, swap)
        endif
-<<<<<<< HEAD
-       if (ierr.eq.0) call sus_read_isep(ierr, u, isepf, pos=jpos, swap=swap)
-=======
        if (ierr.eq.0) call sus_read_isep(ierr, u, isepf, pos=apos, swap=swap)
->>>>>>> bfa2bbf9
        if (bdmy) then
           iseph = 0
        else
@@ -1913,11 +1875,7 @@
     !                   modify to F when no more subrecords
     integer j, m, ns, nt
     integer(KIND=KISEP) :: iseph, isepf
-<<<<<<< HEAD
-    integer(KIND=KIOFS) :: jpos
-=======
     integer(KIND=KIOFS) :: apos
->>>>>>> bfa2bbf9
     logical bdmy
 
     ierr = err_default
@@ -1938,32 +1896,20 @@
           call check_dummy_irec(bdmy, nt, max_members(V(0)), get_size_bytes(V(0)), iseph, div)
           if (bdmy) then
              ns = m
-<<<<<<< HEAD
-             jpos = jpos + get_size_strm(V(0), int(nt, kind=KIOFS))
-=======
              apos = apos + get_size_strm(V(0), int(nt, kind=KIOFS))
->>>>>>> bfa2bbf9
              nt = 0
           else
              ns = get_mems_bytes(abs(iseph), V(0))
              nt = max(0, nt - ns)
              ns = min(m, ns)
-<<<<<<< HEAD
-             jpos = jpos + conv_b2strm(abs(iseph))
-=======
              apos = apos + conv_b2strm(abs(iseph))
->>>>>>> bfa2bbf9
           endif
           m = m - ns
        endif
        if (ierr.eq.0) then
           if (ns.gt.0) call sus_read(ierr, u, V(j:j+ns-1), ns, swap)
        endif
-<<<<<<< HEAD
-       if (ierr.eq.0) call sus_read_isep(ierr, u, isepf, pos=jpos, swap=swap)
-=======
        if (ierr.eq.0) call sus_read_isep(ierr, u, isepf, pos=apos, swap=swap)
->>>>>>> bfa2bbf9
        if (bdmy) then
           iseph = 0
        else
@@ -2232,11 +2178,7 @@
     logical,           intent(in),optional :: swap
     integer m
     integer(KIND=KISEP) :: lseph, lsepf
-<<<<<<< HEAD
-    integer(KIND=KIOFS) :: jpos
-=======
     integer(KIND=KIOFS) :: apos
->>>>>>> bfa2bbf9
     ierr = err_default
     if (ierr.eq.0) then
        call sus_read_lsep(ierr, u, lseph, swap=swap)
@@ -2245,15 +2187,9 @@
           return
        endif
     endif
-<<<<<<< HEAD
-    if (ierr.eq.0) inquire(UNIT=u, IOSTAT=ierr, POS=jpos)
-    if (ierr.eq.0) then
-       jpos = jpos + conv_b2strm(abs(lseph))
-=======
     if (ierr.eq.0) call sus_getpos(ierr, apos, u)
     if (ierr.eq.0) then
        apos = apos + conv_b2strm(abs(lseph))
->>>>>>> bfa2bbf9
        ! to do: check overflow
        m = int(get_mems_bytes(lseph, V(0)))
        if (n.gt.m) then
@@ -2454,337 +2390,6 @@
     integer,           intent(in)          :: sw          ! positive/negative for head/foot
     logical,           intent(in),optional :: swap        ! byte-order switch
     integer,           intent(in),optional :: dummy       ! dummy separator
-    integer(KIND=KISEP) :: isep
-    integer j, m, ns
-    integer dsep
-<<<<<<< HEAD
-    integer(KIND=KIOFS) :: jpos
-=======
-    integer(KIND=KIOFS) :: apos
->>>>>>> bfa2bbf9
-    integer ss
-
-    ierr = err_default
-    dsep = choice(0, dummy)
-
-    if (ierr.eq.0) call sus_suspend_write_irec_head(ierr, sw, u, dsep, swap)
-    if (ierr.eq.0) then
-       ns = rest_members(abs(suspend_wsub), V(0))
-       ss = condop((suspend_wsub.lt.0), -1, +1)
-       if (n.le.ns.or.dsep.lt.0) then
-          call sus_write(ierr, u, V, n, swap)
-          if (ierr.eq.0) suspend_wsub = suspend_wsub + ss * (get_size_bytes(V(0), n))
-       else
-          ! close current subrecord
-          m = n
-          j = 0
-          isep = abs(suspend_wsub) + get_size_bytes(V(0), ns)
-<<<<<<< HEAD
-          inquire(UNIT=u, IOSTAT=ierr, POS=jpos)
-          if (ierr.eq.0) call sus_write_isep(ierr, u, sep=isep, swap=swap, sub=.TRUE., pos=suspend_wposh)
-          if (ierr.eq.0) call sus_write(ierr, u, V(j:j+ns-1), ns, swap, pos=jpos)
-=======
-          call sus_getpos(ierr, apos, u)
-          if (ierr.eq.0) call sus_write_isep(ierr, u, sep=isep, swap=swap, sub=.TRUE., pos=suspend_wposh)
-          if (ierr.eq.0) call sus_write(ierr, u, V(j:j+ns-1), ns, swap, pos=apos)
->>>>>>> bfa2bbf9
-          if (ierr.eq.0) call sus_write_isep(ierr, u, sep=isep, swap=swap, sub=(suspend_wsub.lt.0))
-          m = m - ns
-          j = j + ns
-          ns = max_members(V(0))
-          ! middle
-          isep = get_size_bytes(V(0), ns)
-          do
-             if (m.le.ns) exit
-             if (ierr.eq.0) call sus_write_iset(ierr, u, V(j:j+ns-1), ns, isep, .TRUE., .TRUE., swap)
-             m = m - ns
-             j = j + ns
-          enddo
-          ! open final subrecord
-          isep = get_size_bytes(V(0), m)
-<<<<<<< HEAD
-          if (ierr.eq.0) inquire(UNIT=u, IOSTAT=ierr, POS=suspend_wposh)
-=======
-          if (ierr.eq.0) call sus_getpos(ierr, suspend_wposh, u)
->>>>>>> bfa2bbf9
-          if (ierr.eq.0) call sus_write_isep(ierr, u, sep=dsep, swap=swap)  ! write dummy separator
-          if (ierr.eq.0) call sus_write(ierr, u, V(j:j+m-1), m, swap)
-          if (ierr.eq.0) suspend_wsub = - isep
-       endif
-    endif
-    if (ierr.eq.0) call sus_suspend_write_irec_foot(ierr, sw, u, dsep, swap)
-    return
-  end subroutine sus_suspend_write_irec_i
-  subroutine sus_suspend_write_irec_l &
-       & (ierr, u, v, n, sw, swap, dummy)
-    use TOUZA_Std_utl,only: choice, condop
-    use TOUZA_Std_env,only: get_size_bytes
-    implicit none
-    integer,parameter :: KISEP=KI32, KARG=KI64
-    integer,           intent(out)         :: ierr
-    integer,           intent(in)          :: u           ! file unit
-    integer(KIND=KARG),intent(in)          :: V(0:*)      ! data array
-    integer,           intent(in)          :: n           ! size of V (no check)
-    integer,           intent(in)          :: sw          ! positive/negative for head/foot
-    logical,           intent(in),optional :: swap        ! byte-order switch
-    integer,           intent(in),optional :: dummy       ! dummy separator
-    integer(KIND=KISEP) :: isep
-    integer j, m, ns
-    integer dsep
-<<<<<<< HEAD
-    integer(KIND=KIOFS) :: jpos
-=======
-    integer(KIND=KIOFS) :: apos
->>>>>>> bfa2bbf9
-    integer ss
-
-    ierr = err_default
-    dsep = choice(0, dummy)
-
-    if (ierr.eq.0) call sus_suspend_write_irec_head(ierr, sw, u, dsep, swap)
-    if (ierr.eq.0) then
-       ns = rest_members(abs(suspend_wsub), V(0))
-       ss = condop((suspend_wsub.lt.0), -1, +1)
-       if (n.le.ns.or.dsep.lt.0) then
-          call sus_write(ierr, u, V, n, swap)
-          if (ierr.eq.0) suspend_wsub = suspend_wsub + ss * (get_size_bytes(V(0), n))
-       else
-          ! close current subrecord
-          m = n
-          j = 0
-          isep = abs(suspend_wsub) + get_size_bytes(V(0), ns)
-<<<<<<< HEAD
-          inquire(UNIT=u, IOSTAT=ierr, POS=jpos)
-          if (ierr.eq.0) call sus_write_isep(ierr, u, sep=isep, swap=swap, sub=.TRUE., pos=suspend_wposh)
-          if (ierr.eq.0) call sus_write(ierr, u, V(j:j+ns-1), ns, swap, pos=jpos)
-=======
-          call sus_getpos(ierr, apos, u)
-          if (ierr.eq.0) call sus_write_isep(ierr, u, sep=isep, swap=swap, sub=.TRUE., pos=suspend_wposh)
-          if (ierr.eq.0) call sus_write(ierr, u, V(j:j+ns-1), ns, swap, pos=apos)
->>>>>>> bfa2bbf9
-          if (ierr.eq.0) call sus_write_isep(ierr, u, sep=isep, swap=swap, sub=(suspend_wsub.lt.0))
-          m = m - ns
-          j = j + ns
-          ns = max_members(V(0))
-          ! middle
-          isep = get_size_bytes(V(0), ns)
-<<<<<<< HEAD
-          do
-             if (m.le.ns) exit
-             if (ierr.eq.0) call sus_write_iset(ierr, u, V(j:j+ns-1), ns, isep, .TRUE., .TRUE., swap)
-             m = m - ns
-             j = j + ns
-          enddo
-          ! open final subrecord
-          isep = get_size_bytes(V(0), m)
-          if (ierr.eq.0) inquire(UNIT=u, IOSTAT=ierr, POS=suspend_wposh)
-          if (ierr.eq.0) call sus_write_isep(ierr, u, sep=dsep, swap=swap)  ! write dummy separator
-          if (ierr.eq.0) call sus_write(ierr, u, V(j:j+m-1), m, swap)
-          if (ierr.eq.0) suspend_wsub = - isep
-       endif
-    endif
-    if (ierr.eq.0) call sus_suspend_write_irec_foot(ierr, sw, u, dsep, swap)
-    return
-  end subroutine sus_suspend_write_irec_l
-  subroutine sus_suspend_write_irec_f &
-       & (ierr, u, v, n, sw, swap, dummy)
-    use TOUZA_Std_utl,only: choice, condop
-    use TOUZA_Std_env,only: get_size_bytes
-    implicit none
-    integer,parameter :: KISEP=KI32, KARG=KFLT
-    integer,        intent(out)         :: ierr
-    integer,        intent(in)          :: u           ! file unit
-    real(KIND=KARG),intent(in)          :: V(0:*)      ! data array
-    integer,        intent(in)          :: n           ! size of V (no check)
-    integer,        intent(in)          :: sw          ! positive/negative for head/foot
-    logical,        intent(in),optional :: swap        ! byte-order switch
-    integer,        intent(in),optional :: dummy       ! dummy separator
-    integer(KIND=KISEP) :: isep
-    integer j, m, ns
-    integer dsep
-    integer(KIND=KIOFS) :: jpos
-    integer ss
-
-    ierr = err_default
-    dsep = choice(0, dummy)
-
-    if (ierr.eq.0) call sus_suspend_write_irec_head(ierr, sw, u, dsep, swap)
-    if (ierr.eq.0) then
-       ns = rest_members(abs(suspend_wsub), V(0))
-       ss = condop((suspend_wsub.lt.0), -1, +1)
-       if (n.le.ns.or.dsep.lt.0) then
-          call sus_write(ierr, u, V, n, swap)
-          if (ierr.eq.0) suspend_wsub = suspend_wsub + ss * (get_size_bytes(V(0), n))
-       else
-          ! close current subrecord
-          m = n
-          j = 0
-          isep = abs(suspend_wsub) + get_size_bytes(V(0), ns)
-          inquire(UNIT=u, IOSTAT=ierr, POS=jpos)
-          if (ierr.eq.0) call sus_write_isep(ierr, u, sep=isep, swap=swap, sub=.TRUE., pos=suspend_wposh)
-          if (ierr.eq.0) call sus_write(ierr, u, V(j:j+ns-1), ns, swap, pos=jpos)
-          if (ierr.eq.0) call sus_write_isep(ierr, u, sep=isep, swap=swap, sub=(suspend_wsub.lt.0))
-          m = m - ns
-          j = j + ns
-          ns = max_members(V(0))
-          ! middle
-          isep = get_size_bytes(V(0), ns)
-          do
-             if (m.le.ns) exit
-             if (ierr.eq.0) call sus_write_iset(ierr, u, V(j:j+ns-1), ns, isep, .TRUE., .TRUE., swap)
-             m = m - ns
-             j = j + ns
-          enddo
-          ! open final subrecord
-          isep = get_size_bytes(V(0), m)
-          if (ierr.eq.0) inquire(UNIT=u, IOSTAT=ierr, POS=suspend_wposh)
-          if (ierr.eq.0) call sus_write_isep(ierr, u, sep=dsep, swap=swap)  ! write dummy separator
-          if (ierr.eq.0) call sus_write(ierr, u, V(j:j+m-1), m, swap)
-          if (ierr.eq.0) suspend_wsub = - isep
-       endif
-    endif
-    if (ierr.eq.0) call sus_suspend_write_irec_foot(ierr, sw, u, dsep, swap)
-    return
-  end subroutine sus_suspend_write_irec_f
-  subroutine sus_suspend_write_irec_d &
-       & (ierr, u, v, n, sw, swap, dummy)
-    use TOUZA_Std_utl,only: choice, condop
-    use TOUZA_Std_env,only: get_size_bytes
-    implicit none
-    integer,parameter :: KISEP=KI32, KARG=KDBL
-    integer,        intent(out)         :: ierr
-    integer,        intent(in)          :: u           ! file unit
-    real(KIND=KARG),intent(in)          :: V(0:*)      ! data array
-    integer,        intent(in)          :: n           ! size of V (no check)
-    integer,        intent(in)          :: sw          ! positive/negative for head/foot
-    logical,        intent(in),optional :: swap        ! byte-order switch
-    integer,        intent(in),optional :: dummy       ! dummy separator
-    integer(KIND=KISEP) :: isep
-    integer j, m, ns
-    integer dsep
-    integer(KIND=KIOFS) :: jpos
-    integer ss
-
-    ierr = err_default
-    dsep = choice(0, dummy)
-
-    if (ierr.eq.0) call sus_suspend_write_irec_head(ierr, sw, u, dsep, swap)
-    if (ierr.eq.0) then
-       ns = rest_members(abs(suspend_wsub), V(0))
-       ss = condop((suspend_wsub.lt.0), -1, +1)
-       if (n.le.ns.or.dsep.lt.0) then
-          call sus_write(ierr, u, V, n, swap)
-          if (ierr.eq.0) suspend_wsub = suspend_wsub + ss * (get_size_bytes(V(0), n))
-       else
-          ! close current subrecord
-          m = n
-          j = 0
-          isep = abs(suspend_wsub) + get_size_bytes(V(0), ns)
-          inquire(UNIT=u, IOSTAT=ierr, POS=jpos)
-          if (ierr.eq.0) call sus_write_isep(ierr, u, sep=isep, swap=swap, sub=.TRUE., pos=suspend_wposh)
-          if (ierr.eq.0) call sus_write(ierr, u, V(j:j+ns-1), ns, swap, pos=jpos)
-          if (ierr.eq.0) call sus_write_isep(ierr, u, sep=isep, swap=swap, sub=(suspend_wsub.lt.0))
-          m = m - ns
-          j = j + ns
-          ns = max_members(V(0))
-          ! middle
-          isep = get_size_bytes(V(0), ns)
-          do
-             if (m.le.ns) exit
-             if (ierr.eq.0) call sus_write_iset(ierr, u, V(j:j+ns-1), ns, isep, .TRUE., .TRUE., swap)
-             m = m - ns
-             j = j + ns
-          enddo
-          ! open final subrecord
-          isep = get_size_bytes(V(0), m)
-          if (ierr.eq.0) inquire(UNIT=u, IOSTAT=ierr, POS=suspend_wposh)
-          if (ierr.eq.0) call sus_write_isep(ierr, u, sep=dsep, swap=swap)  ! write dummy separator
-          if (ierr.eq.0) call sus_write(ierr, u, V(j:j+m-1), m, swap)
-          if (ierr.eq.0) suspend_wsub = - isep
-       endif
-    endif
-    if (ierr.eq.0) call sus_suspend_write_irec_foot(ierr, sw, u, dsep, swap)
-    return
-  end subroutine sus_suspend_write_irec_d
-  subroutine sus_suspend_write_irec_a &
-       & (ierr, u, v, n, sw, swap, dummy)
-    use TOUZA_Std_utl,only: choice, condop
-    use TOUZA_Std_env,only: get_size_bytes
-    implicit none
-    integer,parameter :: KISEP=KI32, KARG=KI32
-    integer,         intent(out)         :: ierr
-    integer,         intent(in)          :: u           ! file unit
-    character(len=*),intent(in)          :: V(0:*)      ! data array
-    integer,         intent(in)          :: n           ! size of V (no check)
-    integer,         intent(in)          :: sw          ! positive/negative for head/foot
-    logical,         intent(in),optional :: swap        ! byte-order switch
-    integer,         intent(in),optional :: dummy       ! dummy separator
-    integer(KIND=KISEP) :: isep
-    integer j, m, ns
-    integer dsep
-    integer(KIND=KIOFS) :: jpos
-    integer ss
-
-    ierr = err_default
-    dsep = choice(0, dummy)
-
-    if (ierr.eq.0) call sus_suspend_write_irec_head(ierr, sw, u, dsep, swap)
-    if (ierr.eq.0) then
-       ns = rest_members(abs(suspend_wsub), V(0))
-       ss = condop((suspend_wsub.lt.0), -1, +1)
-       if (n.le.ns.or.dsep.lt.0) then
-          call sus_write(ierr, u, V, n, swap)
-          if (ierr.eq.0) suspend_wsub = suspend_wsub + ss * (get_size_bytes(V(0), n))
-       else
-          ! close current subrecord
-          m = n
-          j = 0
-          isep = abs(suspend_wsub) + get_size_bytes(V(0), ns)
-          inquire(UNIT=u, IOSTAT=ierr, POS=jpos)
-          if (ierr.eq.0) call sus_write_isep(ierr, u, sep=isep, swap=swap, sub=.TRUE., pos=suspend_wposh)
-          if (ierr.eq.0) call sus_write(ierr, u, V(j:j+ns-1), ns, swap, pos=jpos)
-          if (ierr.eq.0) call sus_write_isep(ierr, u, sep=isep, swap=swap, sub=(suspend_wsub.lt.0))
-          m = m - ns
-          j = j + ns
-          ns = max_members(V(0))
-          ! middle
-          isep = get_size_bytes(V(0), ns)
-          do
-             if (m.le.ns) exit
-             if (ierr.eq.0) call sus_write_iset(ierr, u, V(j:j+ns-1), ns, isep, .TRUE., .TRUE., swap)
-             m = m - ns
-             j = j + ns
-=======
-          do
-             if (m.le.ns) exit
-             if (ierr.eq.0) call sus_write_iset(ierr, u, V(j:j+ns-1), ns, isep, .TRUE., .TRUE., swap)
-             m = m - ns
-             j = j + ns
-          enddo
-          ! open final subrecord
-          isep = get_size_bytes(V(0), m)
-          if (ierr.eq.0) call sus_getpos(ierr, suspend_wposh, u)
-          if (ierr.eq.0) call sus_write_isep(ierr, u, sep=dsep, swap=swap)  ! write dummy separator
-          if (ierr.eq.0) call sus_write(ierr, u, V(j:j+m-1), m, swap)
-          if (ierr.eq.0) suspend_wsub = - isep
-       endif
-    endif
-    if (ierr.eq.0) call sus_suspend_write_irec_foot(ierr, sw, u, dsep, swap)
-    return
-  end subroutine sus_suspend_write_irec_l
-  subroutine sus_suspend_write_irec_f &
-       & (ierr, u, v, n, sw, swap, dummy)
-    use TOUZA_Std_utl,only: choice, condop
-    use TOUZA_Std_env,only: get_size_bytes
-    implicit none
-    integer,parameter :: KISEP=KI32, KARG=KFLT
-    integer,        intent(out)         :: ierr
-    integer,        intent(in)          :: u           ! file unit
-    real(KIND=KARG),intent(in)          :: V(0:*)      ! data array
-    integer,        intent(in)          :: n           ! size of V (no check)
-    integer,        intent(in)          :: sw          ! positive/negative for head/foot
-    logical,        intent(in),optional :: swap        ! byte-order switch
-    integer,        intent(in),optional :: dummy       ! dummy separator
     integer(KIND=KISEP) :: isep
     integer j, m, ns
     integer dsep
@@ -2831,20 +2436,20 @@
     endif
     if (ierr.eq.0) call sus_suspend_write_irec_foot(ierr, sw, u, dsep, swap)
     return
-  end subroutine sus_suspend_write_irec_f
-  subroutine sus_suspend_write_irec_d &
+  end subroutine sus_suspend_write_irec_i
+  subroutine sus_suspend_write_irec_l &
        & (ierr, u, v, n, sw, swap, dummy)
     use TOUZA_Std_utl,only: choice, condop
     use TOUZA_Std_env,only: get_size_bytes
     implicit none
-    integer,parameter :: KISEP=KI32, KARG=KDBL
-    integer,        intent(out)         :: ierr
-    integer,        intent(in)          :: u           ! file unit
-    real(KIND=KARG),intent(in)          :: V(0:*)      ! data array
-    integer,        intent(in)          :: n           ! size of V (no check)
-    integer,        intent(in)          :: sw          ! positive/negative for head/foot
-    logical,        intent(in),optional :: swap        ! byte-order switch
-    integer,        intent(in),optional :: dummy       ! dummy separator
+    integer,parameter :: KISEP=KI32, KARG=KI64
+    integer,           intent(out)         :: ierr
+    integer,           intent(in)          :: u           ! file unit
+    integer(KIND=KARG),intent(in)          :: V(0:*)      ! data array
+    integer,           intent(in)          :: n           ! size of V (no check)
+    integer,           intent(in)          :: sw          ! positive/negative for head/foot
+    logical,           intent(in),optional :: swap        ! byte-order switch
+    integer,           intent(in),optional :: dummy       ! dummy separator
     integer(KIND=KISEP) :: isep
     integer j, m, ns
     integer dsep
@@ -2891,20 +2496,20 @@
     endif
     if (ierr.eq.0) call sus_suspend_write_irec_foot(ierr, sw, u, dsep, swap)
     return
-  end subroutine sus_suspend_write_irec_d
-  subroutine sus_suspend_write_irec_a &
+  end subroutine sus_suspend_write_irec_l
+  subroutine sus_suspend_write_irec_f &
        & (ierr, u, v, n, sw, swap, dummy)
     use TOUZA_Std_utl,only: choice, condop
     use TOUZA_Std_env,only: get_size_bytes
     implicit none
-    integer,parameter :: KISEP=KI32, KARG=KI32
-    integer,         intent(out)         :: ierr
-    integer,         intent(in)          :: u           ! file unit
-    character(len=*),intent(in)          :: V(0:*)      ! data array
-    integer,         intent(in)          :: n           ! size of V (no check)
-    integer,         intent(in)          :: sw          ! positive/negative for head/foot
-    logical,         intent(in),optional :: swap        ! byte-order switch
-    integer,         intent(in),optional :: dummy       ! dummy separator
+    integer,parameter :: KISEP=KI32, KARG=KFLT
+    integer,        intent(out)         :: ierr
+    integer,        intent(in)          :: u           ! file unit
+    real(KIND=KARG),intent(in)          :: V(0:*)      ! data array
+    integer,        intent(in)          :: n           ! size of V (no check)
+    integer,        intent(in)          :: sw          ! positive/negative for head/foot
+    logical,        intent(in),optional :: swap        ! byte-order switch
+    integer,        intent(in),optional :: dummy       ! dummy separator
     integer(KIND=KISEP) :: isep
     integer j, m, ns
     integer dsep
@@ -2951,6 +2556,126 @@
     endif
     if (ierr.eq.0) call sus_suspend_write_irec_foot(ierr, sw, u, dsep, swap)
     return
+  end subroutine sus_suspend_write_irec_f
+  subroutine sus_suspend_write_irec_d &
+       & (ierr, u, v, n, sw, swap, dummy)
+    use TOUZA_Std_utl,only: choice, condop
+    use TOUZA_Std_env,only: get_size_bytes
+    implicit none
+    integer,parameter :: KISEP=KI32, KARG=KDBL
+    integer,        intent(out)         :: ierr
+    integer,        intent(in)          :: u           ! file unit
+    real(KIND=KARG),intent(in)          :: V(0:*)      ! data array
+    integer,        intent(in)          :: n           ! size of V (no check)
+    integer,        intent(in)          :: sw          ! positive/negative for head/foot
+    logical,        intent(in),optional :: swap        ! byte-order switch
+    integer,        intent(in),optional :: dummy       ! dummy separator
+    integer(KIND=KISEP) :: isep
+    integer j, m, ns
+    integer dsep
+    integer(KIND=KIOFS) :: apos
+    integer ss
+
+    ierr = err_default
+    dsep = choice(0, dummy)
+
+    if (ierr.eq.0) call sus_suspend_write_irec_head(ierr, sw, u, dsep, swap)
+    if (ierr.eq.0) then
+       ns = rest_members(abs(suspend_wsub), V(0))
+       ss = condop((suspend_wsub.lt.0), -1, +1)
+       if (n.le.ns.or.dsep.lt.0) then
+          call sus_write(ierr, u, V, n, swap)
+          if (ierr.eq.0) suspend_wsub = suspend_wsub + ss * (get_size_bytes(V(0), n))
+       else
+          ! close current subrecord
+          m = n
+          j = 0
+          isep = abs(suspend_wsub) + get_size_bytes(V(0), ns)
+          call sus_getpos(ierr, apos, u)
+          if (ierr.eq.0) call sus_write_isep(ierr, u, sep=isep, swap=swap, sub=.TRUE., pos=suspend_wposh)
+          if (ierr.eq.0) call sus_write(ierr, u, V(j:j+ns-1), ns, swap, pos=apos)
+          if (ierr.eq.0) call sus_write_isep(ierr, u, sep=isep, swap=swap, sub=(suspend_wsub.lt.0))
+          m = m - ns
+          j = j + ns
+          ns = max_members(V(0))
+          ! middle
+          isep = get_size_bytes(V(0), ns)
+          do
+             if (m.le.ns) exit
+             if (ierr.eq.0) call sus_write_iset(ierr, u, V(j:j+ns-1), ns, isep, .TRUE., .TRUE., swap)
+             m = m - ns
+             j = j + ns
+          enddo
+          ! open final subrecord
+          isep = get_size_bytes(V(0), m)
+          if (ierr.eq.0) call sus_getpos(ierr, suspend_wposh, u)
+          if (ierr.eq.0) call sus_write_isep(ierr, u, sep=dsep, swap=swap)  ! write dummy separator
+          if (ierr.eq.0) call sus_write(ierr, u, V(j:j+m-1), m, swap)
+          if (ierr.eq.0) suspend_wsub = - isep
+       endif
+    endif
+    if (ierr.eq.0) call sus_suspend_write_irec_foot(ierr, sw, u, dsep, swap)
+    return
+  end subroutine sus_suspend_write_irec_d
+  subroutine sus_suspend_write_irec_a &
+       & (ierr, u, v, n, sw, swap, dummy)
+    use TOUZA_Std_utl,only: choice, condop
+    use TOUZA_Std_env,only: get_size_bytes
+    implicit none
+    integer,parameter :: KISEP=KI32, KARG=KI32
+    integer,         intent(out)         :: ierr
+    integer,         intent(in)          :: u           ! file unit
+    character(len=*),intent(in)          :: V(0:*)      ! data array
+    integer,         intent(in)          :: n           ! size of V (no check)
+    integer,         intent(in)          :: sw          ! positive/negative for head/foot
+    logical,         intent(in),optional :: swap        ! byte-order switch
+    integer,         intent(in),optional :: dummy       ! dummy separator
+    integer(KIND=KISEP) :: isep
+    integer j, m, ns
+    integer dsep
+    integer(KIND=KIOFS) :: apos
+    integer ss
+
+    ierr = err_default
+    dsep = choice(0, dummy)
+
+    if (ierr.eq.0) call sus_suspend_write_irec_head(ierr, sw, u, dsep, swap)
+    if (ierr.eq.0) then
+       ns = rest_members(abs(suspend_wsub), V(0))
+       ss = condop((suspend_wsub.lt.0), -1, +1)
+       if (n.le.ns.or.dsep.lt.0) then
+          call sus_write(ierr, u, V, n, swap)
+          if (ierr.eq.0) suspend_wsub = suspend_wsub + ss * (get_size_bytes(V(0), n))
+       else
+          ! close current subrecord
+          m = n
+          j = 0
+          isep = abs(suspend_wsub) + get_size_bytes(V(0), ns)
+          call sus_getpos(ierr, apos, u)
+          if (ierr.eq.0) call sus_write_isep(ierr, u, sep=isep, swap=swap, sub=.TRUE., pos=suspend_wposh)
+          if (ierr.eq.0) call sus_write(ierr, u, V(j:j+ns-1), ns, swap, pos=apos)
+          if (ierr.eq.0) call sus_write_isep(ierr, u, sep=isep, swap=swap, sub=(suspend_wsub.lt.0))
+          m = m - ns
+          j = j + ns
+          ns = max_members(V(0))
+          ! middle
+          isep = get_size_bytes(V(0), ns)
+          do
+             if (m.le.ns) exit
+             if (ierr.eq.0) call sus_write_iset(ierr, u, V(j:j+ns-1), ns, isep, .TRUE., .TRUE., swap)
+             m = m - ns
+             j = j + ns
+          enddo
+          ! open final subrecord
+          isep = get_size_bytes(V(0), m)
+          if (ierr.eq.0) call sus_getpos(ierr, suspend_wposh, u)
+          if (ierr.eq.0) call sus_write_isep(ierr, u, sep=dsep, swap=swap)  ! write dummy separator
+          if (ierr.eq.0) call sus_write(ierr, u, V(j:j+m-1), m, swap)
+          if (ierr.eq.0) suspend_wsub = - isep
+       endif
+    endif
+    if (ierr.eq.0) call sus_suspend_write_irec_foot(ierr, sw, u, dsep, swap)
+    return
   end subroutine sus_suspend_write_irec_a
 !!!_   & sus_suspend_write_irec_head
   subroutine sus_suspend_write_irec_head(ierr, sw, u, dsep, swap)
@@ -5009,83 +4734,8 @@
              jr = jr + 1
              if (jr.ge.n) exit
              jsrc = list(jr)
->>>>>>> bfa2bbf9
           enddo
-          ! open final subrecord
-          isep = get_size_bytes(V(0), m)
-          if (ierr.eq.0) inquire(UNIT=u, IOSTAT=ierr, POS=suspend_wposh)
-          if (ierr.eq.0) call sus_write_isep(ierr, u, sep=dsep, swap=swap)  ! write dummy separator
-          if (ierr.eq.0) call sus_write(ierr, u, V(j:j+m-1), m, swap)
-          if (ierr.eq.0) suspend_wsub = - isep
-       endif
-<<<<<<< HEAD
-    endif
-    if (ierr.eq.0) call sus_suspend_write_irec_foot(ierr, sw, u, dsep, swap)
-    return
-  end subroutine sus_suspend_write_irec_a
-!!!_   & sus_suspend_write_irec_head
-  subroutine sus_suspend_write_irec_head(ierr, sw, u, dsep, swap)
-    implicit none
-    integer,parameter :: KISEP=KI32
-    integer,intent(out)         :: ierr
-    integer,intent(in)          :: sw
-    integer,intent(in)          :: u
-    integer,intent(in)          :: dsep
-    logical,intent(in),optional :: swap        ! byte-order switch
-    integer(KIND=KISEP) :: isep
-
-    ! check and update suspend_wu suspend_wsub suspend_wposh
-    ierr = 0
-    ! unit check
-    if (sw.gt.0) then
-       ! head
-       if (suspend_wu.ge.0) then
-          ierr = _ERROR(ERR_INVALID_PARAMETER)
-       else
-          suspend_wu  = u
-          suspend_wsub = 0
-          isep = int(dsep, KIND=KISEP)
-          inquire(UNIT=u, IOSTAT=ierr, POS=suspend_wposh)
-          if (ierr.eq.0) call sus_write_isep(ierr, u, sep=isep, swap=swap)  ! write dummy separator
-       endif
-    else if (suspend_wu.ne.u) then
-       ierr = _ERROR(ERR_INVALID_PARAMETER)
-    endif
-  end subroutine sus_suspend_write_irec_head
-!!!_   & sus_suspend_write_irec_foot
-  subroutine sus_suspend_write_irec_foot(ierr, sw, u, dsep, swap)
-    implicit none
-    integer,parameter :: KISEP=KI32
-    integer,intent(out)         :: ierr
-    integer,intent(in)          :: sw
-    integer,intent(in)          :: u
-    integer,intent(in)          :: dsep
-    logical,intent(in),optional :: swap        ! byte-order switch
-    integer(KIND=KISEP) :: isep
-    integer(KIND=KIOFS) :: jpos
-    ! check and reset suspend_wu suspend_wsub suspend_wposh
-    ierr = 0
-    if (sw.lt.0) then
-       if (dsep.lt.0) then
-          call sus_write_isep(ierr, u, sep=dsep, swap=swap)
-       else
-          isep = abs(suspend_wsub)
-          if (ierr.eq.0) inquire(UNIT=u, IOSTAT=ierr, POS=jpos)
-          if (ierr.eq.0) call sus_write_isep(ierr, u, sep=isep, swap=swap, sub=.FAlSE., pos=suspend_wposh)
-          if (ierr.eq.0) call sus_write_isep(ierr, u, sep=isep, swap=swap, sub=(suspend_wsub.lt.0), pos=jpos)
-       endif
-       if (ierr.eq.0) then
-          suspend_wposh = -1
-          suspend_wsub = 0
-          suspend_wu = -1
-       endif
-    endif
-  end subroutine sus_suspend_write_irec_foot
-!!!_  & sus_suspend_read_irec - suspend-mode write a record with 32-bit marker
-!!!_   & sus_suspend_read_irec_[ilfda]
-  subroutine sus_suspend_read_irec_i &
-       & (ierr, u, v, n, sw, swap, div, lstrm, nskip)
-=======
+       endif
        if (ierr.eq.0) call sus_read_isep(ierr, u, isepf, pos=aposf, swap=swap)
        if (ierr.eq.0) then
           if (iseph.ge.0) exit loop_rec
@@ -5101,84 +4751,10 @@
   end subroutine sus_list_read_irec_l
   subroutine sus_list_read_irec_f &
        & (ierr, u, v, list, n, swap, sub, div, lmem)
->>>>>>> bfa2bbf9
-    use TOUZA_Std_utl,only: choice
-    use TOUZA_Std_env,only: conv_b2strm, get_mems_bytes, is_eof_ss, get_size_bytes, get_size_strm
-    implicit none
-<<<<<<< HEAD
-    integer,parameter :: KISEP=KI32, KARG=KI32
-    integer,            intent(out)         :: ierr
-    integer,            intent(in)          :: u
-    integer(KIND=KARG), intent(out)         :: V(0:*)
-    integer,            intent(in)          :: n
-    integer,            intent(in)          :: sw
-    logical,            intent(in),optional :: swap
-    integer,            intent(in),optional :: div    ! separator treatment
-    integer(kind=KIOFS),intent(in),optional :: lstrm  ! total length in stream io unit
-    integer,            intent(in),optional :: nskip
-    integer j, m, ns
-    integer(KIND=KISEP) :: isepf
-    integer(KIND=KIOFS) :: jpos,  jpost,  jposh
-    integer(KIND=KIOFS) :: nx
-
-    ierr = err_default
-    if (ierr.eq.0) then
-       call suspend_read_irec_head(ierr, u, sw, get_size_bytes(V(0)), swap, div, lstrm)
-    endif
-    if (ierr.eq.0) then
-       if (choice(0, nskip).gt.0) then
-          nx = get_size_strm(V(0), int(nskip, kind=KIOFS))
-          call skip_suspend_read_irec(ierr, u, nx, swap)
-       endif
-    endif
-    if (ierr.eq.0) then
-       j = 0
-       m = n
-       do
-          if (ierr.eq.0) inquire(UNIT=u, IOSTAT=ierr, POS=jpos)
-          jpost = jpos + get_size_strm(V(j), int(m, kind=KIOFS))
-          if (jpost.lt.suspend_rposf) then
-             ns = m
-          else
-             ns = int(get_mems_bytes((suspend_rposf - jpos), V(j)))
-          endif
-          if (ns.gt.0) call sus_read(ierr, u, V(j:j+ns-1), ns, swap)
-          if (ierr.eq.0) then
-             j = j + ns
-             m = m - ns
-             if (m.eq.0) exit
-             call sus_read_isep(ierr, u, isepf, pos=suspend_rposf, swap=swap)
-          endif
-          if (ierr.eq.0) then
-             if (abs(suspend_rseph).ne.abs(isepf)) ierr = _ERROR(ERR_INCONSISTENT_RECORD_MARKERS)
-          endif
-          if (ierr.eq.0) then
-             if (suspend_rseph.ge.0) then
-                ierr = _ERROR(ERR_INVALID_RECORD_SIZE)
-                exit
-             endif
-          endif
-          if (ierr.eq.0) then
-             call sus_read_isep(ierr, u, suspend_rseph, swap=swap)
-             if (is_eof_ss(ierr)) then
-                ierr = _ERROR(ERR_EOF)
-                exit
-             endif
-             if (ierr.eq.0) inquire(UNIT=u, IOSTAT=ierr, POS=jpos)
-             if (ierr.eq.0) suspend_rposf = jpos + conv_b2strm(abs(suspend_rseph))
-          endif
-          if (ierr.ne.0) then
-             ierr = transf_iostat(ierr, ERR_BROKEN_RECORD, __LINE__)
-             exit
-          endif
-       enddo
-    endif
-    if (ierr.eq.0) call suspend_read_irec_foot(ierr, u, sw, swap)
-    return
-  end subroutine sus_suspend_read_irec_i
-  subroutine sus_suspend_read_irec_l &
-       & (ierr, u, v, n, sw, swap, div, lstrm, nskip)
-=======
+    use TOUZA_Std_utl,only: choice
+    use TOUZA_Std_env,only: conv_b2strm, get_mems_bytes, is_eof_ss, get_unit_strm
+    use TOUZA_Std_env,only: get_size_bytes, get_size_strm
+    implicit none
     integer,parameter :: KISEP=KI32, KARG=KFLT
     integer,           intent(out)            :: ierr
     integer,           intent(in)             :: u
@@ -5259,84 +4835,10 @@
   end subroutine sus_list_read_irec_f
   subroutine sus_list_read_irec_d &
        & (ierr, u, v, list, n, swap, sub, div, lmem)
->>>>>>> bfa2bbf9
-    use TOUZA_Std_utl,only: choice
-    use TOUZA_Std_env,only: conv_b2strm, get_mems_bytes, is_eof_ss, get_size_bytes, get_size_strm
-    implicit none
-<<<<<<< HEAD
-    integer,parameter :: KISEP=KI32, KARG=KI64
-    integer,            intent(out)         :: ierr
-    integer,            intent(in)          :: u
-    integer(KIND=KARG), intent(out)         :: V(0:*)
-    integer,            intent(in)          :: n
-    integer,            intent(in)          :: sw
-    logical,            intent(in),optional :: swap
-    integer,            intent(in),optional :: div    ! separator treatment
-    integer(kind=KIOFS),intent(in),optional :: lstrm  ! total length in stream io unit
-    integer,            intent(in),optional :: nskip
-    integer j, m, ns
-    integer(KIND=KISEP) :: isepf
-    integer(KIND=KIOFS) :: jpos,  jpost,  jposh
-    integer(KIND=KIOFS) :: nx
-
-    ierr = err_default
-    if (ierr.eq.0) then
-       call suspend_read_irec_head(ierr, u, sw, get_size_bytes(V(0)), swap, div, lstrm)
-    endif
-    if (ierr.eq.0) then
-       if (choice(0, nskip).gt.0) then
-          nx = get_size_strm(V(0), int(nskip, kind=KIOFS))
-          call skip_suspend_read_irec(ierr, u, nx, swap)
-       endif
-    endif
-    if (ierr.eq.0) then
-       j = 0
-       m = n
-       do
-          if (ierr.eq.0) inquire(UNIT=u, IOSTAT=ierr, POS=jpos)
-          jpost = jpos + get_size_strm(V(j), int(m, kind=KIOFS))
-          if (jpost.lt.suspend_rposf) then
-             ns = m
-          else
-             ns = int(get_mems_bytes((suspend_rposf - jpos), V(j)))
-          endif
-          if (ns.gt.0) call sus_read(ierr, u, V(j:j+ns-1), ns, swap)
-          if (ierr.eq.0) then
-             j = j + ns
-             m = m - ns
-             if (m.eq.0) exit
-             call sus_read_isep(ierr, u, isepf, pos=suspend_rposf, swap=swap)
-          endif
-          if (ierr.eq.0) then
-             if (abs(suspend_rseph).ne.abs(isepf)) ierr = _ERROR(ERR_INCONSISTENT_RECORD_MARKERS)
-          endif
-          if (ierr.eq.0) then
-             if (suspend_rseph.ge.0) then
-                ierr = _ERROR(ERR_INVALID_RECORD_SIZE)
-                exit
-             endif
-          endif
-          if (ierr.eq.0) then
-             call sus_read_isep(ierr, u, suspend_rseph, swap=swap)
-             if (is_eof_ss(ierr)) then
-                ierr = _ERROR(ERR_EOF)
-                exit
-             endif
-             if (ierr.eq.0) inquire(UNIT=u, IOSTAT=ierr, POS=jpos)
-             if (ierr.eq.0) suspend_rposf = jpos + conv_b2strm(abs(suspend_rseph))
-          endif
-          if (ierr.ne.0) then
-             ierr = transf_iostat(ierr, ERR_BROKEN_RECORD, __LINE__)
-             exit
-          endif
-       enddo
-    endif
-    if (ierr.eq.0) call suspend_read_irec_foot(ierr, u, sw, swap)
-    return
-  end subroutine sus_suspend_read_irec_l
-  subroutine sus_suspend_read_irec_f &
-       & (ierr, u, v, n, sw, swap, div, lstrm, nskip)
-=======
+    use TOUZA_Std_utl,only: choice
+    use TOUZA_Std_env,only: conv_b2strm, get_mems_bytes, is_eof_ss, get_unit_strm
+    use TOUZA_Std_env,only: get_size_bytes, get_size_strm
+    implicit none
     integer,parameter :: KISEP=KI32, KARG=KDBL
     integer,           intent(out)            :: ierr
     integer,           intent(in)             :: u
@@ -5417,417 +4919,10 @@
   end subroutine sus_list_read_irec_d
   subroutine sus_list_read_irec_a &
        & (ierr, u, v, list, n, swap, sub, div, lmem)
->>>>>>> bfa2bbf9
-    use TOUZA_Std_utl,only: choice
-    use TOUZA_Std_env,only: conv_b2strm, get_mems_bytes, is_eof_ss, get_size_bytes, get_size_strm
-    implicit none
-<<<<<<< HEAD
-    integer,parameter :: KISEP=KI32, KARG=KFLT
-    integer,            intent(out)         :: ierr
-    integer,            intent(in)          :: u
-    real(KIND=KARG),    intent(out)         :: V(0:*)
-    integer,            intent(in)          :: n
-    integer,            intent(in)          :: sw
-    logical,            intent(in),optional :: swap
-    integer,            intent(in),optional :: div    ! separator treatment
-    integer(kind=KIOFS),intent(in),optional :: lstrm  ! total length in stream io unit
-    integer,            intent(in),optional :: nskip
-    integer j, m, ns
-    integer(KIND=KISEP) :: isepf
-    integer(KIND=KIOFS) :: jpos,  jpost,  jposh
-    integer(KIND=KIOFS) :: nx
-
-    ierr = err_default
-    if (ierr.eq.0) then
-       call suspend_read_irec_head(ierr, u, sw, get_size_bytes(V(0)), swap, div, lstrm)
-    endif
-    if (ierr.eq.0) then
-       if (choice(0, nskip).gt.0) then
-          nx = get_size_strm(V(0), int(nskip, kind=KIOFS))
-          call skip_suspend_read_irec(ierr, u, nx, swap)
-       endif
-    endif
-    if (ierr.eq.0) then
-       j = 0
-       m = n
-       do
-          if (ierr.eq.0) inquire(UNIT=u, IOSTAT=ierr, POS=jpos)
-          jpost = jpos + get_size_strm(V(j), int(m, kind=KIOFS))
-          if (jpost.lt.suspend_rposf) then
-             ns = m
-          else
-             ns = int(get_mems_bytes((suspend_rposf - jpos), V(j)))
-          endif
-          if (ns.gt.0) call sus_read(ierr, u, V(j:j+ns-1), ns, swap)
-          if (ierr.eq.0) then
-             j = j + ns
-             m = m - ns
-             if (m.eq.0) exit
-             call sus_read_isep(ierr, u, isepf, pos=suspend_rposf, swap=swap)
-          endif
-          if (ierr.eq.0) then
-             if (abs(suspend_rseph).ne.abs(isepf)) ierr = _ERROR(ERR_INCONSISTENT_RECORD_MARKERS)
-          endif
-          if (ierr.eq.0) then
-             if (suspend_rseph.ge.0) then
-                ierr = _ERROR(ERR_INVALID_RECORD_SIZE)
-                exit
-             endif
-          endif
-          if (ierr.eq.0) then
-             call sus_read_isep(ierr, u, suspend_rseph, swap=swap)
-             if (is_eof_ss(ierr)) then
-                ierr = _ERROR(ERR_EOF)
-                exit
-             endif
-             if (ierr.eq.0) inquire(UNIT=u, IOSTAT=ierr, POS=jpos)
-             if (ierr.eq.0) suspend_rposf = jpos + conv_b2strm(abs(suspend_rseph))
-          endif
-          if (ierr.ne.0) then
-             ierr = transf_iostat(ierr, ERR_BROKEN_RECORD, __LINE__)
-             exit
-          endif
-       enddo
-    endif
-    if (ierr.eq.0) call suspend_read_irec_foot(ierr, u, sw, swap)
-    return
-  end subroutine sus_suspend_read_irec_f
-  subroutine sus_suspend_read_irec_d &
-       & (ierr, u, v, n, sw, swap, div, lstrm, nskip)
-    use TOUZA_Std_utl,only: choice
-    use TOUZA_Std_env,only: conv_b2strm, get_mems_bytes, is_eof_ss, get_size_bytes, get_size_strm
-    implicit none
-    integer,parameter :: KISEP=KI32, KARG=KDBL
-    integer,            intent(out)         :: ierr
-    integer,            intent(in)          :: u
-    real(KIND=KARG),    intent(out)         :: V(0:*)
-    integer,            intent(in)          :: n
-    integer,            intent(in)          :: sw
-    logical,            intent(in),optional :: swap
-    integer,            intent(in),optional :: div    ! separator treatment
-    integer(kind=KIOFS),intent(in),optional :: lstrm  ! total length in stream io unit
-    integer,            intent(in),optional :: nskip
-    integer j, m, ns
-    integer(KIND=KISEP) :: isepf
-    integer(KIND=KIOFS) :: jpos,  jpost,  jposh
-    integer(KIND=KIOFS) :: nx
-
-    ierr = err_default
-    if (ierr.eq.0) then
-       call suspend_read_irec_head(ierr, u, sw, get_size_bytes(V(0)), swap, div, lstrm)
-    endif
-    if (ierr.eq.0) then
-       if (choice(0, nskip).gt.0) then
-          nx = get_size_strm(V(0), int(nskip, kind=KIOFS))
-          call skip_suspend_read_irec(ierr, u, nx, swap)
-       endif
-    endif
-    if (ierr.eq.0) then
-       j = 0
-       m = n
-       do
-          if (ierr.eq.0) inquire(UNIT=u, IOSTAT=ierr, POS=jpos)
-          jpost = jpos + get_size_strm(V(j), int(m, kind=KIOFS))
-          if (jpost.lt.suspend_rposf) then
-             ns = m
-          else
-             ns = int(get_mems_bytes((suspend_rposf - jpos), V(j)))
-          endif
-          if (ns.gt.0) call sus_read(ierr, u, V(j:j+ns-1), ns, swap)
-          if (ierr.eq.0) then
-             j = j + ns
-             m = m - ns
-             if (m.eq.0) exit
-             call sus_read_isep(ierr, u, isepf, pos=suspend_rposf, swap=swap)
-          endif
-          if (ierr.eq.0) then
-             if (abs(suspend_rseph).ne.abs(isepf)) ierr = _ERROR(ERR_INCONSISTENT_RECORD_MARKERS)
-          endif
-          if (ierr.eq.0) then
-             if (suspend_rseph.ge.0) then
-                ierr = _ERROR(ERR_INVALID_RECORD_SIZE)
-                exit
-             endif
-          endif
-          if (ierr.eq.0) then
-             call sus_read_isep(ierr, u, suspend_rseph, swap=swap)
-             if (is_eof_ss(ierr)) then
-                ierr = _ERROR(ERR_EOF)
-                exit
-             endif
-             if (ierr.eq.0) inquire(UNIT=u, IOSTAT=ierr, POS=jpos)
-             if (ierr.eq.0) suspend_rposf = jpos + conv_b2strm(abs(suspend_rseph))
-          endif
-          if (ierr.ne.0) then
-             ierr = transf_iostat(ierr, ERR_BROKEN_RECORD, __LINE__)
-             exit
-          endif
-       enddo
-    endif
-    if (ierr.eq.0) call suspend_read_irec_foot(ierr, u, sw, swap)
-    return
-  end subroutine sus_suspend_read_irec_d
-  subroutine sus_suspend_read_irec_a &
-       & (ierr, u, v, n, sw, swap, div, lstrm, nskip)
-    use TOUZA_Std_utl,only: choice
-    use TOUZA_Std_env,only: conv_b2strm, get_mems_bytes, is_eof_ss, get_size_bytes, get_size_strm
-    implicit none
-    integer,parameter :: KISEP=KI32, KARG=KI32
-    integer,            intent(out)         :: ierr
-    integer,            intent(in)          :: u
-    character(len=*),   intent(out)         :: V(0:*)
-    integer,            intent(in)          :: n
-    integer,            intent(in)          :: sw
-    logical,            intent(in),optional :: swap
-    integer,            intent(in),optional :: div    ! separator treatment
-    integer(kind=KIOFS),intent(in),optional :: lstrm  ! total length in stream io unit
-    integer,            intent(in),optional :: nskip
-    integer j, m, ns
-    integer(KIND=KISEP) :: isepf
-    integer(KIND=KIOFS) :: jpos,  jpost,  jposh
-    integer(KIND=KIOFS) :: nx
-
-    ierr = err_default
-    if (ierr.eq.0) then
-       call suspend_read_irec_head(ierr, u, sw, get_size_bytes(V(0)), swap, div, lstrm)
-    endif
-    if (ierr.eq.0) then
-       if (choice(0, nskip).gt.0) then
-          nx = get_size_strm(V(0), int(nskip, kind=KIOFS))
-          call skip_suspend_read_irec(ierr, u, nx, swap)
-       endif
-    endif
-    if (ierr.eq.0) then
-       j = 0
-       m = n
-       do
-          if (ierr.eq.0) inquire(UNIT=u, IOSTAT=ierr, POS=jpos)
-          jpost = jpos + get_size_strm(V(j), int(m, kind=KIOFS))
-          if (jpost.lt.suspend_rposf) then
-             ns = m
-          else
-             ns = int(get_mems_bytes((suspend_rposf - jpos), V(j)))
-          endif
-          if (ns.gt.0) call sus_read(ierr, u, V(j:j+ns-1), ns, swap)
-          if (ierr.eq.0) then
-             j = j + ns
-             m = m - ns
-             if (m.eq.0) exit
-             call sus_read_isep(ierr, u, isepf, pos=suspend_rposf, swap=swap)
-          endif
-          if (ierr.eq.0) then
-             if (abs(suspend_rseph).ne.abs(isepf)) ierr = _ERROR(ERR_INCONSISTENT_RECORD_MARKERS)
-          endif
-          if (ierr.eq.0) then
-             if (suspend_rseph.ge.0) then
-                ierr = _ERROR(ERR_INVALID_RECORD_SIZE)
-                exit
-             endif
-          endif
-          if (ierr.eq.0) then
-             call sus_read_isep(ierr, u, suspend_rseph, swap=swap)
-             if (is_eof_ss(ierr)) then
-                ierr = _ERROR(ERR_EOF)
-                exit
-             endif
-             if (ierr.eq.0) inquire(UNIT=u, IOSTAT=ierr, POS=jpos)
-             if (ierr.eq.0) suspend_rposf = jpos + conv_b2strm(abs(suspend_rseph))
-          endif
-          if (ierr.ne.0) then
-             ierr = transf_iostat(ierr, ERR_BROKEN_RECORD, __LINE__)
-             exit
-          endif
-       enddo
-    endif
-    if (ierr.eq.0) call suspend_read_irec_foot(ierr, u, sw, swap)
-    return
-  end subroutine sus_suspend_read_irec_a
-!!!_   & suspend_read_irec_head
-  subroutine suspend_read_irec_head &
-       & (ierr, u, sw, gsb, swap, div, lstrm)
-    use TOUZA_Std_utl,only: choice
-    use TOUZA_Std_env,only: conv_b2strm
-    implicit none
-    integer,parameter :: KISEP=KI32
-    integer,            intent(out)         :: ierr
-    integer,            intent(in)          :: u
-    integer,            intent(in)          :: sw
-    integer,            intent(in)          :: gsb    ! get_size_bytes(V(0))
-    logical,            intent(in),optional :: swap
-    integer,            intent(in),optional :: div    ! separator treatment
-    integer(kind=KIOFS),intent(in),optional :: lstrm  ! total length in stream io unit
-
-    integer(KIND=KIOFS) :: jpos
-    integer(KIND=KIOFS) :: ls
-    logical bdmy
-    ierr = 0
-    ls = choice(0_KIOFS, lstrm)
-    ! unit check
-    if (sw.gt.0) then
-       ! head
-       if (suspend_ru.ge.0) then
-          ierr = _ERROR(ERR_INVALID_PARAMETER)
-       else
-          suspend_ru  = u
-          suspend_rposf = -1
-          suspend_rseph = 0
-          if (ierr.eq.0) call sus_read_isep(ierr, u, suspend_rseph, swap=swap)
-          if (ierr.eq.0) inquire(UNIT=u, IOSTAT=ierr, POS=jpos)
-          if (ierr.eq.0) then
-             call check_dummy_irec(bdmy, ls, RECL_MAX_STREAM, gsb, suspend_rseph, div)
-             if (bdmy) then
-                suspend_rposf = jpos + ls
-                suspend_rseph = 0
-             else
-                suspend_rposf = jpos + conv_b2strm(abs(suspend_rseph))
-             endif
-          endif
-       endif
-    else if (suspend_ru.ne.u) then
-       ierr = _ERROR(ERR_INVALID_PARAMETER)
-    endif
-  end subroutine suspend_read_irec_head
-!!!_   & skip_suspend_read_irec
-  subroutine skip_suspend_read_irec &
-       & (ierr, u, skip, swap)
-    use TOUZA_Std_env,only: conv_b2strm, is_eof_ss
-    implicit none
-    integer,parameter :: KISEP=KI32
-    integer,            intent(out) :: ierr
-    integer,            intent(in)  :: u
-    integer(kind=KIOFS),intent(in)  :: skip ! skip in stream unit
-    logical,optional,   intent(in)  :: swap
-    integer(kind=KIOFS) :: jpos, jpost
-    integer(kind=KIOFS) :: ns,   nx
-    integer(kind=KISEP) :: isepf
-
-    ierr = 0
-    ns = skip
-    do
-       if (ierr.eq.0) inquire(UNIT=u, IOSTAT=ierr, POS=jpos)
-       if (ierr.eq.0) then
-          jpost = min(suspend_rposf, jpos + ns)
-          nx = jpost - jpos
-          call sus_rseek(ierr, u, jpost, whence=WHENCE_ABS)
-       endif
-       if (ierr.eq.0) then
-          ns = ns - nx
-          if (ns.le.0) exit
-          call sus_read_isep(ierr, u, isepf, pos=suspend_rposf, swap=swap)
-       endif
-       if (ierr.eq.0) then
-          if (abs(suspend_rseph).ne.abs(isepf)) ierr = _ERROR(ERR_INCONSISTENT_RECORD_MARKERS)
-       endif
-       if (ierr.eq.0) then
-          if (suspend_rseph.ge.0) then
-             ierr = _ERROR(ERR_INVALID_RECORD_SIZE)
-             exit
-          endif
-       endif
-       if (ierr.eq.0) then
-          call sus_read_isep(ierr, u, suspend_rseph, swap=swap)
-          if (is_eof_ss(ierr)) then
-             ierr = _ERROR(ERR_EOF)
-             exit
-          endif
-          if (ierr.eq.0) inquire(UNIT=u, IOSTAT=ierr, POS=jpos)
-          if (ierr.eq.0) suspend_rposf = jpos + conv_b2strm(abs(suspend_rseph))
-       endif
-       if (ierr.ne.0) then
-          ierr = transf_iostat(ierr, ERR_BROKEN_RECORD, __LINE__)
-          exit
-       endif
-    enddo
-  end subroutine skip_suspend_read_irec
-!!!_   & suspend_read_irec_foot
-  subroutine suspend_read_irec_foot &
-       & (ierr, u, sw, swap)
-    use TOUZA_Std_utl,only: choice
-    implicit none
-    integer,parameter :: KISEP=KI32
-    integer,intent(out)         :: ierr
-    integer,intent(in)          :: u
-    integer,intent(in)          :: sw
-    logical,intent(in),optional :: swap
-
-    integer(kind=KISEP) :: isepf
-    ierr = 0
-    if (sw.lt.0) then
-       call sus_read_isep(ierr, u, isepf, pos=suspend_rposf, swap=swap)
-       if (ierr.eq.0) then
-          if (suspend_rseph.lt.0) call sus_skip_irec(ierr, u, 1, swap=swap)
-       endif
-       if (ierr.eq.0) then
-          suspend_ru = -1
-          suspend_rseph = 0
-          suspend_rposf = -1
-       endif
-    endif
-  end subroutine suspend_read_irec_foot
-
-!!!_  & sus_slice_read_irec - read subarray from a record  with 32-bit marker
-!!!_   & sus_slice_read_irec_[ilfda]
-  subroutine sus_slice_read_irec_i &
-       & (ierr, u, v, bes, r, swap, sub, div, lmem)
     use TOUZA_Std_utl,only: choice
     use TOUZA_Std_env,only: conv_b2strm, get_mems_bytes, is_eof_ss, get_unit_strm
     use TOUZA_Std_env,only: get_size_bytes, get_size_strm
     implicit none
-    integer,parameter :: KISEP=KI32, KARG=KI32
-    integer,           intent(out)            :: ierr
-    integer,           intent(in)             :: u
-    integer(KIND=KARG),intent(out)            :: V(0:*)
-    integer,           intent(in)             :: bes(3, 0:*) ! begin/end/stride triplet
-    integer,           intent(in)             :: r           ! ranks
-    logical,           intent(in),   optional :: swap
-    logical,           intent(inout),optional :: sub
-    integer,           intent(in),   optional :: div
-    integer,           intent(in),   optional :: lmem        ! total members
-
-    integer rr
-    integer stp(0:r-1), itr(0:r-1)
-    integer idx(0:r-1)
-    integer jsrc, jdst
-    integer m,  nt, ns
-    integer jb, je
-    integer(KIND=KISEP) :: iseph, isepf
-    integer(KIND=KIOFS) :: jposh, jposf, jpos
-    integer us
-    logical bdmy
-
-    ierr = err_default
-    us = get_unit_strm(V(0))
-    nt = total_members(bes, r, lmem)
-
-    call set_slice_loop(rr, stp, itr, bes, r)
-    idx(0:rr-1) = 0
-    jsrc = init_offset(bes, r)
-    jb = 0
-    jdst = 0
-
-    loop_rec: do
-       if (ierr.eq.0) then
-          call sus_read_isep(ierr, u, iseph, swap=swap)
-          if (is_eof_ss(ierr)) then
-             ierr = _ERROR(ERR_EOF)
-             exit loop_rec
-          endif
-       endif
-       if (ierr.eq.0) inquire(UNIT=u, IOSTAT=ierr, POS=jposh)
-       if (ierr.eq.0) then
-          call check_dummy_irec(bdmy, nt, max_members(V(0)), get_size_bytes(V(0)), iseph, div)
-          if (bdmy) then
-             jposf = jposh + get_size_strm(V(0), int(nt, kind=KIOFS))
-             je = jb + nt   ! == nt
-             iseph = 0
-             nt = 0
-          else
-             jposf = jposh + conv_b2strm(abs(iseph))
-             ns = get_mems_bytes(abs(iseph), V(0))
-             nt = max(0, nt - ns)
-             je = jb + ns
-          endif
-=======
     integer,parameter :: KISEP=KI32, KARG=KI32
     integer,           intent(out)            :: ierr
     integer,           intent(in)             :: u
@@ -6114,49 +5209,21 @@
        if (ierr.eq.0) call sus_getpos(ierr, apos, u)
        if (ierr.eq.0) then
           apos = apos + conv_b2strm(abs(iseph))
->>>>>>> bfa2bbf9
        endif
        if (ierr.eq.0) call sus_read_isep(ierr, u, isepf, pos=apos, swap=swap)
        if (ierr.eq.0) then
-<<<<<<< HEAD
-          do
-             if (jsrc.lt.0) exit
-             if (jsrc.ge.je) exit
-             m = min((je - jsrc), itr(0) - idx(0))
-             jpos = jposh + us * (jsrc - jb)
-             if (ierr.eq.0) call sus_read(ierr, u, V(jdst:jdst+m-1), m, swap, jpos)
-             if (ierr.ne.0) exit loop_rec
-             jdst = jdst + m
-             call next_offset(jsrc, idx, stp, itr, rr, m)
-          enddo
-=======
           if (abs(iseph).ne.abs(isepf)) ierr = _ERROR(ERR_INCONSISTENT_RECORD_MARKERS)
->>>>>>> bfa2bbf9
-       endif
-       if (ierr.eq.0) then
-<<<<<<< HEAD
-          if (iseph.ge.0) exit loop_rec
-          if (abs(iseph).ne.abs(isepf)) ierr = _ERROR(ERR_INCONSISTENT_RECORD_MARKERS)
-=======
+       endif
+       if (ierr.eq.0) then
           ns = get_mems_bytes(abs(iseph), mold)
           n = n + ns
           if (iseph.ge.0) exit
           if (bsub) exit
->>>>>>> bfa2bbf9
        endif
        if (ierr.ne.0) then
           ierr = transf_iostat(ierr, ERR_BROKEN_RECORD, __LINE__)
           exit
        endif
-<<<<<<< HEAD
-       if (jsrc.lt.0.and.nt.eq.0) exit
-       jb = je
-    enddo loop_rec
-    if (ierr.eq.0) call sus_access_irec_foot(ierr, u, (jsrc.ge.0), iseph, sub, swap)
-  end subroutine sus_slice_read_irec_i
-  subroutine sus_slice_read_irec_l &
-       & (ierr, u, v, bes, r, swap, sub, div, lmem)
-=======
     enddo
     if (present(sub)) then
        if (ierr.eq.0) sub = iseph.lt.0
@@ -6494,36 +5561,8 @@
   end subroutine sus_write_lsep_l
 !!!_  & sus_read_isep - read 32-bit separator
   subroutine sus_read_isep_i (ierr, u, sep, swap, pos, whence)
->>>>>>> bfa2bbf9
-    use TOUZA_Std_utl,only: choice
-    implicit none
-<<<<<<< HEAD
-    integer,parameter :: KISEP=KI32, KARG=KI64
-    integer,           intent(out)            :: ierr
-    integer,           intent(in)             :: u
-    integer(KIND=KARG),intent(out)            :: V(0:*)
-    integer,           intent(in)             :: bes(3, 0:*) ! begin/end/stride triplet
-    integer,           intent(in)             :: r           ! ranks
-    logical,           intent(in),   optional :: swap
-    logical,           intent(inout),optional :: sub
-    integer,           intent(in),   optional :: div
-    integer,           intent(in),   optional :: lmem        ! total members
-
-    integer rr
-    integer stp(0:r-1), itr(0:r-1)
-    integer idx(0:r-1)
-    integer jsrc, jdst
-    integer m,  nt, ns
-    integer jb, je
-    integer(KIND=KISEP) :: iseph, isepf
-    integer(KIND=KIOFS) :: jposh, jposf, jpos
-    integer us
-    logical bdmy
-
-    ierr = err_default
-    us = get_unit_strm(V(0))
-    nt = total_members(bes, r, lmem)
-=======
+    use TOUZA_Std_utl,only: choice
+    implicit none
     integer,parameter :: KISEP=KI32, KARG=KI32
     integer,            intent(out)         :: ierr
     integer,            intent(in)          :: u
@@ -6532,7 +5571,6 @@
     logical,            intent(in),optional :: swap
     integer,            intent(in),optional :: whence
     integer(KIND=KIOFS) :: apos
->>>>>>> bfa2bbf9
 
     if (present(pos)) then
        apos = sus_pos_r2abs(pos, u, whence)
@@ -6558,59 +5596,6 @@
     integer(KIND=KISEP) :: isep
     integer(KIND=KIOFS) :: apos
 
-<<<<<<< HEAD
-    loop_rec: do
-       if (ierr.eq.0) then
-          call sus_read_isep(ierr, u, iseph, swap=swap)
-          if (is_eof_ss(ierr)) then
-             ierr = _ERROR(ERR_EOF)
-             exit loop_rec
-          endif
-       endif
-       if (ierr.eq.0) inquire(UNIT=u, IOSTAT=ierr, POS=jposh)
-       if (ierr.eq.0) then
-          call check_dummy_irec(bdmy, nt, max_members(V(0)), get_size_bytes(V(0)), iseph, div)
-          if (bdmy) then
-             jposf = jposh + get_size_strm(V(0), int(nt, kind=KIOFS))
-             je = jb + nt   ! == nt
-             iseph = 0
-             nt = 0
-          else
-             jposf = jposh + conv_b2strm(abs(iseph))
-             ns = get_mems_bytes(abs(iseph), V(0))
-             nt = max(0, nt - ns)
-             je = jb + ns
-          endif
-       endif
-       if (ierr.eq.0) then
-          do
-             if (jsrc.lt.0) exit
-             if (jsrc.ge.je) exit
-             m = min((je - jsrc), itr(0) - idx(0))
-             jpos = jposh + us * (jsrc - jb)
-             if (ierr.eq.0) call sus_read(ierr, u, V(jdst:jdst+m-1), m, swap, jpos)
-             if (ierr.ne.0) exit loop_rec
-             jdst = jdst + m
-             call next_offset(jsrc, idx, stp, itr, rr, m)
-          enddo
-       endif
-       if (ierr.eq.0) call sus_read_isep(ierr, u, isepf, pos=jposf, swap=swap)
-       if (ierr.eq.0) then
-          if (iseph.ge.0) exit loop_rec
-          if (abs(iseph).ne.abs(isepf)) ierr = _ERROR(ERR_INCONSISTENT_RECORD_MARKERS)
-       endif
-       if (ierr.ne.0) then
-          ierr = transf_iostat(ierr, ERR_BROKEN_RECORD, __LINE__)
-          exit loop_rec
-       endif
-       if (jsrc.lt.0.and.nt.eq.0) exit
-       jb = je
-    enddo loop_rec
-    if (ierr.eq.0) call sus_access_irec_foot(ierr, u, (jsrc.ge.0), iseph, sub, swap)
-  end subroutine sus_slice_read_irec_l
-  subroutine sus_slice_read_irec_f &
-       & (ierr, u, v, bes, r, swap, sub, div, lmem)
-=======
     ! todo: check overflow
     if (present(pos)) then
        apos = sus_pos_r2abs(pos, u, whence)
@@ -6630,2215 +5615,8 @@
   end subroutine sus_read_isep_l
 !!!_  & sus_read_lsep - read 64-bit separator
   subroutine sus_read_lsep_i (ierr, u, sep, swap, pos, whence)
->>>>>>> bfa2bbf9
-    use TOUZA_Std_utl,only: choice
-    use TOUZA_Std_env,only: conv_b2strm, get_mems_bytes, is_eof_ss, get_unit_strm
-    use TOUZA_Std_env,only: get_size_bytes, get_size_strm
-    implicit none
-<<<<<<< HEAD
-    integer,parameter :: KISEP=KI32, KARG=KFLT
-    integer,        intent(out)            :: ierr
-    integer,        intent(in)             :: u
-    real(KIND=KARG),intent(out)            :: V(0:*)
-    integer,        intent(in)             :: bes(3, 0:*) ! begin/end/stride triplet
-    integer,        intent(in)             :: r           ! ranks
-    logical,        intent(in),   optional :: swap
-    logical,        intent(inout),optional :: sub
-    integer,        intent(in),   optional :: div
-    integer,        intent(in),   optional :: lmem        ! total members
-
-    integer rr
-    integer stp(0:r-1), itr(0:r-1)
-    integer idx(0:r-1)
-    integer jsrc, jdst
-    integer m,  nt, ns
-    integer jb, je
-    integer(KIND=KISEP) :: iseph, isepf
-    integer(KIND=KIOFS) :: jposh, jposf, jpos
-    integer us
-    logical bdmy
-
-    ierr = err_default
-    us = get_unit_strm(V(0))
-    nt = total_members(bes, r, lmem)
-
-    call set_slice_loop(rr, stp, itr, bes, r)
-    idx(0:rr-1) = 0
-    jsrc = init_offset(bes, r)
-    jb = 0
-    jdst = 0
-
-    loop_rec: do
-       if (ierr.eq.0) then
-          call sus_read_isep(ierr, u, iseph, swap=swap)
-          if (is_eof_ss(ierr)) then
-             ierr = _ERROR(ERR_EOF)
-             exit loop_rec
-          endif
-       endif
-       if (ierr.eq.0) inquire(UNIT=u, IOSTAT=ierr, POS=jposh)
-       if (ierr.eq.0) then
-          call check_dummy_irec(bdmy, nt, max_members(V(0)), get_size_bytes(V(0)), iseph, div)
-          if (bdmy) then
-             jposf = jposh + get_size_strm(V(0), int(nt, kind=KIOFS))
-             je = jb + nt   ! == nt
-             iseph = 0
-             nt = 0
-          else
-             jposf = jposh + conv_b2strm(abs(iseph))
-             ns = get_mems_bytes(abs(iseph), V(0))
-             nt = max(0, nt - ns)
-             je = jb + ns
-          endif
-       endif
-       if (ierr.eq.0) then
-          do
-             if (jsrc.lt.0) exit
-             if (jsrc.ge.je) exit
-             m = min((je - jsrc), itr(0) - idx(0))
-             jpos = jposh + us * (jsrc - jb)
-             if (ierr.eq.0) call sus_read(ierr, u, V(jdst:jdst+m-1), m, swap, jpos)
-             if (ierr.ne.0) exit loop_rec
-             jdst = jdst + m
-             call next_offset(jsrc, idx, stp, itr, rr, m)
-          enddo
-       endif
-       if (ierr.eq.0) call sus_read_isep(ierr, u, isepf, pos=jposf, swap=swap)
-       if (ierr.eq.0) then
-          if (iseph.ge.0) exit loop_rec
-          if (abs(iseph).ne.abs(isepf)) ierr = _ERROR(ERR_INCONSISTENT_RECORD_MARKERS)
-       endif
-       if (ierr.ne.0) then
-          ierr = transf_iostat(ierr, ERR_BROKEN_RECORD, __LINE__)
-          exit loop_rec
-       endif
-       if (jsrc.lt.0.and.nt.eq.0) exit
-       jb = je
-    enddo loop_rec
-    if (ierr.eq.0) call sus_access_irec_foot(ierr, u, (jsrc.ge.0), iseph, sub, swap)
-  end subroutine sus_slice_read_irec_f
-  subroutine sus_slice_read_irec_d &
-       & (ierr, u, v, bes, r, swap, sub, div, lmem)
-    use TOUZA_Std_utl,only: choice
-    use TOUZA_Std_env,only: conv_b2strm, get_mems_bytes, is_eof_ss, get_unit_strm
-    use TOUZA_Std_env,only: get_size_bytes, get_size_strm
-    implicit none
-    integer,parameter :: KISEP=KI32, KARG=KDBL
-    integer,        intent(out)            :: ierr
-    integer,        intent(in)             :: u
-    real(KIND=KARG),intent(out)            :: V(0:*)
-    integer,        intent(in)             :: bes(3, 0:*) ! begin/end/stride triplet
-    integer,        intent(in)             :: r           ! ranks
-    logical,        intent(in),   optional :: swap
-    logical,        intent(inout),optional :: sub
-    integer,        intent(in),   optional :: div
-    integer,        intent(in),   optional :: lmem        ! total members
-
-    integer rr
-    integer stp(0:r-1), itr(0:r-1)
-    integer idx(0:r-1)
-    integer jsrc, jdst
-    integer m,  nt, ns
-    integer jb, je
-    integer(KIND=KISEP) :: iseph, isepf
-    integer(KIND=KIOFS) :: jposh, jposf, jpos
-    integer us
-    logical bdmy
-
-    ierr = err_default
-    us = get_unit_strm(V(0))
-    nt = total_members(bes, r, lmem)
-
-    call set_slice_loop(rr, stp, itr, bes, r)
-    idx(0:rr-1) = 0
-    jsrc = init_offset(bes, r)
-    jb = 0
-    jdst = 0
-
-    loop_rec: do
-       if (ierr.eq.0) then
-          call sus_read_isep(ierr, u, iseph, swap=swap)
-          if (is_eof_ss(ierr)) then
-             ierr = _ERROR(ERR_EOF)
-             exit loop_rec
-          endif
-       endif
-       if (ierr.eq.0) inquire(UNIT=u, IOSTAT=ierr, POS=jposh)
-       if (ierr.eq.0) then
-          call check_dummy_irec(bdmy, nt, max_members(V(0)), get_size_bytes(V(0)), iseph, div)
-          if (bdmy) then
-             jposf = jposh + get_size_strm(V(0), int(nt, kind=KIOFS))
-             je = jb + nt   ! == nt
-             iseph = 0
-             nt = 0
-          else
-             jposf = jposh + conv_b2strm(abs(iseph))
-             ns = get_mems_bytes(abs(iseph), V(0))
-             nt = max(0, nt - ns)
-             je = jb + ns
-          endif
-       endif
-       if (ierr.eq.0) then
-          do
-             if (jsrc.lt.0) exit
-             if (jsrc.ge.je) exit
-             m = min((je - jsrc), itr(0) - idx(0))
-             jpos = jposh + us * (jsrc - jb)
-             if (ierr.eq.0) call sus_read(ierr, u, V(jdst:jdst+m-1), m, swap, jpos)
-             if (ierr.ne.0) exit loop_rec
-             jdst = jdst + m
-             call next_offset(jsrc, idx, stp, itr, rr, m)
-          enddo
-       endif
-       if (ierr.eq.0) call sus_read_isep(ierr, u, isepf, pos=jposf, swap=swap)
-       if (ierr.eq.0) then
-          if (iseph.ge.0) exit loop_rec
-          if (abs(iseph).ne.abs(isepf)) ierr = _ERROR(ERR_INCONSISTENT_RECORD_MARKERS)
-       endif
-       if (ierr.ne.0) then
-          ierr = transf_iostat(ierr, ERR_BROKEN_RECORD, __LINE__)
-          exit loop_rec
-       endif
-       if (jsrc.lt.0.and.nt.eq.0) exit
-       jb = je
-    enddo loop_rec
-    if (ierr.eq.0) call sus_access_irec_foot(ierr, u, (jsrc.ge.0), iseph, sub, swap)
-  end subroutine sus_slice_read_irec_d
-  subroutine sus_slice_read_irec_a &
-       & (ierr, u, v, bes, r, swap, sub, div, lmem)
-    use TOUZA_Std_utl,only: choice
-    use TOUZA_Std_env,only: conv_b2strm, get_mems_bytes, is_eof_ss, get_unit_strm
-    use TOUZA_Std_env,only: get_size_bytes, get_size_strm
-    implicit none
-    integer,parameter :: KISEP=KI32, KARG=KI32
-    integer,         intent(out)            :: ierr
-    integer,         intent(in)             :: u
-    character(len=*),intent(out)            :: V(0:*)
-    integer,         intent(in)             :: bes(3, 0:*) ! begin/end/stride triplet
-    integer,         intent(in)             :: r           ! ranks
-    logical,         intent(in),   optional :: swap
-    logical,         intent(inout),optional :: sub
-    integer,         intent(in),   optional :: div
-    integer,         intent(in),   optional :: lmem        ! total members
-
-    integer rr
-    integer stp(0:r-1), itr(0:r-1)
-    integer idx(0:r-1)
-    integer jsrc, jdst
-    integer m,  nt, ns
-    integer jb, je
-    integer(KIND=KISEP) :: iseph, isepf
-    integer(KIND=KIOFS) :: jposh, jposf, jpos
-    integer us
-    logical bdmy
-
-    ierr = err_default
-    us = get_unit_strm(V(0))
-    nt = total_members(bes, r, lmem)
-
-    call set_slice_loop(rr, stp, itr, bes, r)
-    idx(0:rr-1) = 0
-    jsrc = init_offset(bes, r)
-    jb = 0
-    jdst = 0
-
-    loop_rec: do
-       if (ierr.eq.0) then
-          call sus_read_isep(ierr, u, iseph, swap=swap)
-          if (is_eof_ss(ierr)) then
-             ierr = _ERROR(ERR_EOF)
-             exit loop_rec
-          endif
-       endif
-       if (ierr.eq.0) inquire(UNIT=u, IOSTAT=ierr, POS=jposh)
-       if (ierr.eq.0) then
-          call check_dummy_irec(bdmy, nt, max_members(V(0)), get_size_bytes(V(0)), iseph, div)
-          if (bdmy) then
-             jposf = jposh + get_size_strm(V(0), int(nt, kind=KIOFS))
-             je = jb + nt   ! == nt
-             iseph = 0
-             nt = 0
-          else
-             jposf = jposh + conv_b2strm(abs(iseph))
-             ns = get_mems_bytes(abs(iseph), V(0))
-             nt = max(0, nt - ns)
-             je = jb + ns
-          endif
-       endif
-       if (ierr.eq.0) then
-          do
-             if (jsrc.lt.0) exit
-             if (jsrc.ge.je) exit
-             m = min((je - jsrc), itr(0) - idx(0))
-             jpos = jposh + us * (jsrc - jb)
-             if (ierr.eq.0) call sus_read(ierr, u, V(jdst:jdst+m-1), m, swap, jpos)
-             if (ierr.ne.0) exit loop_rec
-             jdst = jdst + m
-             call next_offset(jsrc, idx, stp, itr, rr, m)
-          enddo
-       endif
-       if (ierr.eq.0) call sus_read_isep(ierr, u, isepf, pos=jposf, swap=swap)
-       if (ierr.eq.0) then
-          if (iseph.ge.0) exit loop_rec
-          if (abs(iseph).ne.abs(isepf)) ierr = _ERROR(ERR_INCONSISTENT_RECORD_MARKERS)
-       endif
-       if (ierr.ne.0) then
-          ierr = transf_iostat(ierr, ERR_BROKEN_RECORD, __LINE__)
-          exit loop_rec
-       endif
-       if (jsrc.lt.0.and.nt.eq.0) exit
-       jb = je
-    enddo loop_rec
-    if (ierr.eq.0) call sus_access_irec_foot(ierr, u, (jsrc.ge.0), iseph, sub, swap)
-  end subroutine sus_slice_read_irec_a
-!!!_  & sus_edit_slice_irec - edit subarray on a record  with 32-bit marker
-  subroutine sus_edit_slice_irec_i &
-       & (ierr, u, v, bes, r, swap, sub, div, lmem)
-    use TOUZA_Std_utl,only: choice
-    use TOUZA_Std_env,only: conv_b2strm, get_mems_bytes, is_eof_ss, get_unit_strm
-    use TOUZA_Std_env,only: get_size_bytes, get_size_strm
-    implicit none
-    integer,parameter :: KISEP=KI32, KARG=KI32
-    integer,           intent(out)            :: ierr        !
-    integer,           intent(in)             :: u           ! file unit
-    integer(KIND=KARG),intent(in)             :: V(0:*)      ! data array
-    integer,           intent(in)             :: bes(3, 0:*) ! begin/end/stride triplet
-    integer,           intent(in)             :: r           ! ranks of bes
-    logical,           intent(in),   optional :: swap        ! byte-order switch
-    logical,           intent(inout),optional :: sub         ! subrecord mode switch (may be updated)
-    integer,           intent(in),   optional :: div         ! separator treatment
-    integer,           intent(in),   optional :: lmem        ! expected total members in the current record
-
-    integer rr
-    integer stp(0:r-1), itr(0:r-1)
-    integer idx(0:r-1)
-    integer jsrc, jdst
-    integer m,  nt, ns
-    integer jb, je
-    integer(KIND=KISEP) :: iseph, isepf
-    integer(KIND=KIOFS) :: jposh, jposf, jpos
-    integer us
-    logical bdmy
-
-    ierr = err_default
-    us = get_unit_strm(V(0))
-    nt = total_members(bes, r, lmem)
-
-    call set_slice_loop(rr, stp, itr, bes, r)
-    idx(0:rr-1) = 0
-    jsrc = init_offset(bes, r)
-    jb = 0
-    jdst = 0
-
-    loop_rec: do
-       if (ierr.eq.0) then
-          call sus_read_isep(ierr, u, iseph, swap=swap)
-          if (is_eof_ss(ierr)) then
-             ierr = _ERROR(ERR_EOF)
-             exit loop_rec
-          endif
-       endif
-       if (ierr.eq.0) inquire(UNIT=u, IOSTAT=ierr, POS=jposh)
-       ! write(*, *) jb, jdst, iseph, jposh, swap
-       if (ierr.eq.0) then
-          call check_dummy_irec(bdmy, nt, max_members(V(0)), get_size_bytes(V(0)), iseph, div)
-          if (bdmy) then
-             jposf = jposh + get_size_strm(V(0), int(nt, kind=KIOFS))
-             je = jb + nt   ! == nt
-             iseph = 0
-             nt = 0
-          else
-             jposf = jposh + conv_b2strm(abs(iseph))
-             ns = get_mems_bytes(abs(iseph), V(0))
-             nt = max(0, nt - ns)
-             je = jb + ns
-          endif
-       endif
-       if (ierr.eq.0) then
-          do
-             if (jsrc.lt.0) exit
-             if (jsrc.ge.je) exit
-             m = min((je - jsrc), itr(0) - idx(0))
-             jpos = jposh + us * (jsrc - jb)
-             if (ierr.eq.0) call sus_write(ierr, u, V(jdst:jdst+m-1), m, swap, jpos)
-             if (ierr.ne.0) exit loop_rec
-             jdst = jdst + m
-             call next_offset(jsrc, idx, stp, itr, rr, m)
-          enddo
-       endif
-       if (ierr.eq.0) call sus_read_isep(ierr, u, isepf, pos=jposf, swap=swap)
-       if (ierr.eq.0) then
-          if (iseph.ge.0) exit loop_rec
-          if (abs(iseph).ne.abs(isepf)) ierr = _ERROR(ERR_INCONSISTENT_RECORD_MARKERS)
-       endif
-       if (ierr.ne.0) then
-          ierr = transf_iostat(ierr, ERR_BROKEN_RECORD, __LINE__)
-          exit loop_rec
-       endif
-       if (jsrc.lt.0.and.nt.eq.0) exit
-       jb = je
-    enddo loop_rec
-    if (ierr.eq.0) call sus_access_irec_foot(ierr, u, (jsrc.ge.0), iseph, sub, swap)
-  end subroutine sus_edit_slice_irec_i
-  subroutine sus_edit_slice_irec_l &
-       & (ierr, u, v, bes, r, swap, sub, div, lmem)
-    use TOUZA_Std_utl,only: choice
-    use TOUZA_Std_env,only: conv_b2strm, get_mems_bytes, is_eof_ss, get_unit_strm
-    use TOUZA_Std_env,only: get_size_bytes, get_size_strm
-    implicit none
-    integer,parameter :: KISEP=KI32, KARG=KI64
-    integer,           intent(out)            :: ierr
-    integer,           intent(in)             :: u
-    integer(KIND=KARG),intent(in)             :: V(0:*)
-    integer,           intent(in)             :: bes(3, 0:*) ! begin/end/stride triplet
-    integer,           intent(in)             :: r           ! ranks
-    logical,           intent(in),   optional :: swap
-    logical,           intent(inout),optional :: sub
-    integer,           intent(in),   optional :: div
-    integer,           intent(in),   optional :: lmem        ! total members
-
-    integer rr
-    integer stp(0:r-1), itr(0:r-1)
-    integer idx(0:r-1)
-    integer jsrc, jdst
-    integer m,  nt, ns
-    integer jb, je
-    integer(KIND=KISEP) :: iseph, isepf
-    integer(KIND=KIOFS) :: jposh, jposf, jpos
-    integer us
-    logical bdmy
-
-    ierr = err_default
-    us = get_unit_strm(V(0))
-    nt = total_members(bes, r, lmem)
-
-    call set_slice_loop(rr, stp, itr, bes, r)
-    idx(0:rr-1) = 0
-    jsrc = init_offset(bes, r)
-    jb = 0
-    jdst = 0
-
-    loop_rec: do
-       if (ierr.eq.0) then
-          call sus_read_isep(ierr, u, iseph, swap=swap)
-          if (is_eof_ss(ierr)) then
-             ierr = _ERROR(ERR_EOF)
-             exit loop_rec
-          endif
-       endif
-       if (ierr.eq.0) inquire(UNIT=u, IOSTAT=ierr, POS=jposh)
-       ! write(*, *) jb, jdst, iseph, jposh, swap
-       if (ierr.eq.0) then
-          call check_dummy_irec(bdmy, nt, max_members(V(0)), get_size_bytes(V(0)), iseph, div)
-          if (bdmy) then
-             jposf = jposh + get_size_strm(V(0), int(nt, kind=KIOFS))
-             je = jb + nt   ! == nt
-             iseph = 0
-             nt = 0
-          else
-             jposf = jposh + conv_b2strm(abs(iseph))
-             ns = get_mems_bytes(abs(iseph), V(0))
-             nt = max(0, nt - ns)
-             je = jb + ns
-          endif
-       endif
-       if (ierr.eq.0) then
-          do
-             if (jsrc.lt.0) exit
-             if (jsrc.ge.je) exit
-             m = min((je - jsrc), itr(0) - idx(0))
-             jpos = jposh + us * (jsrc - jb)
-             if (ierr.eq.0) call sus_write(ierr, u, V(jdst:jdst+m-1), m, swap, jpos)
-             if (ierr.ne.0) exit loop_rec
-             jdst = jdst + m
-             call next_offset(jsrc, idx, stp, itr, rr, m)
-          enddo
-       endif
-       if (ierr.eq.0) call sus_read_isep(ierr, u, isepf, pos=jposf, swap=swap)
-       if (ierr.eq.0) then
-          if (iseph.ge.0) exit loop_rec
-          if (abs(iseph).ne.abs(isepf)) ierr = _ERROR(ERR_INCONSISTENT_RECORD_MARKERS)
-       endif
-       if (ierr.ne.0) then
-          ierr = transf_iostat(ierr, ERR_BROKEN_RECORD, __LINE__)
-          exit loop_rec
-       endif
-       if (jsrc.lt.0.and.nt.eq.0) exit
-       jb = je
-    enddo loop_rec
-    if (ierr.eq.0) call sus_access_irec_foot(ierr, u, (jsrc.ge.0), iseph, sub, swap)
-  end subroutine sus_edit_slice_irec_l
-  subroutine sus_edit_slice_irec_f &
-       & (ierr, u, v, bes, r, swap, sub, div, lmem)
-    use TOUZA_Std_utl,only: choice
-    use TOUZA_Std_env,only: conv_b2strm, get_mems_bytes, is_eof_ss, get_unit_strm
-    use TOUZA_Std_env,only: get_size_bytes, get_size_strm
-    implicit none
-    integer,parameter :: KISEP=KI32, KARG=KFLT
-    integer,        intent(out)            :: ierr
-    integer,        intent(in)             :: u
-    real(KIND=KARG),intent(in)             :: V(0:*)
-    integer,        intent(in)             :: bes(3, 0:*) ! begin/end/stride triplet
-    integer,        intent(in)             :: r           ! ranks
-    logical,        intent(in),   optional :: swap
-    logical,        intent(inout),optional :: sub
-    integer,        intent(in),   optional :: div
-    integer,        intent(in),   optional :: lmem        ! total members
-
-    integer rr
-    integer stp(0:r-1), itr(0:r-1)
-    integer idx(0:r-1)
-    integer jsrc, jdst
-    integer m,  nt, ns
-    integer jb, je
-    integer(KIND=KISEP) :: iseph, isepf
-    integer(KIND=KIOFS) :: jposh, jposf, jpos
-    integer us
-    logical bdmy
-
-    ierr = err_default
-    us = get_unit_strm(V(0))
-    nt = total_members(bes, r, lmem)
-
-    call set_slice_loop(rr, stp, itr, bes, r)
-    idx(0:rr-1) = 0
-    jsrc = init_offset(bes, r)
-    jb = 0
-    jdst = 0
-
-    loop_rec: do
-       if (ierr.eq.0) then
-          call sus_read_isep(ierr, u, iseph, swap=swap)
-          if (is_eof_ss(ierr)) then
-             ierr = _ERROR(ERR_EOF)
-             exit loop_rec
-          endif
-       endif
-       if (ierr.eq.0) inquire(UNIT=u, IOSTAT=ierr, POS=jposh)
-       ! write(*, *) jb, jdst, iseph, jposh, swap
-       if (ierr.eq.0) then
-          call check_dummy_irec(bdmy, nt, max_members(V(0)), get_size_bytes(V(0)), iseph, div)
-          if (bdmy) then
-             jposf = jposh + get_size_strm(V(0), int(nt, kind=KIOFS))
-             je = jb + nt   ! == nt
-             iseph = 0
-             nt = 0
-          else
-             jposf = jposh + conv_b2strm(abs(iseph))
-             ns = get_mems_bytes(abs(iseph), V(0))
-             nt = max(0, nt - ns)
-             je = jb + ns
-          endif
-       endif
-       if (ierr.eq.0) then
-          do
-             if (jsrc.lt.0) exit
-             if (jsrc.ge.je) exit
-             m = min((je - jsrc), itr(0) - idx(0))
-             jpos = jposh + us * (jsrc - jb)
-             if (ierr.eq.0) call sus_write(ierr, u, V(jdst:jdst+m-1), m, swap, jpos)
-             if (ierr.ne.0) exit loop_rec
-             jdst = jdst + m
-             call next_offset(jsrc, idx, stp, itr, rr, m)
-          enddo
-       endif
-       if (ierr.eq.0) call sus_read_isep(ierr, u, isepf, pos=jposf, swap=swap)
-       if (ierr.eq.0) then
-          if (iseph.ge.0) exit loop_rec
-          if (abs(iseph).ne.abs(isepf)) ierr = _ERROR(ERR_INCONSISTENT_RECORD_MARKERS)
-       endif
-       if (ierr.ne.0) then
-          ierr = transf_iostat(ierr, ERR_BROKEN_RECORD, __LINE__)
-          exit loop_rec
-       endif
-       if (jsrc.lt.0.and.nt.eq.0) exit
-       jb = je
-    enddo loop_rec
-    if (ierr.eq.0) call sus_access_irec_foot(ierr, u, (jsrc.ge.0), iseph, sub, swap)
-  end subroutine sus_edit_slice_irec_f
-  subroutine sus_edit_slice_irec_d &
-       & (ierr, u, v, bes, r, swap, sub, div, lmem)
-    use TOUZA_Std_utl,only: choice
-    use TOUZA_Std_env,only: conv_b2strm, get_mems_bytes, is_eof_ss, get_unit_strm
-    use TOUZA_Std_env,only: get_size_bytes, get_size_strm
-    implicit none
-    integer,parameter :: KISEP=KI32, KARG=KDBL
-    integer,        intent(out)            :: ierr
-    integer,        intent(in)             :: u
-    real(KIND=KARG),intent(in)             :: V(0:*)
-    integer,        intent(in)             :: bes(3, 0:*) ! begin/end/stride triplet
-    integer,        intent(in)             :: r           ! ranks
-    logical,        intent(in),   optional :: swap
-    logical,        intent(inout),optional :: sub
-    integer,        intent(in),   optional :: div
-    integer,        intent(in),   optional :: lmem        ! total members
-
-    integer rr
-    integer stp(0:r-1), itr(0:r-1)
-    integer idx(0:r-1)
-    integer jsrc, jdst
-    integer m,  nt, ns
-    integer jb, je
-    integer(KIND=KISEP) :: iseph, isepf
-    integer(KIND=KIOFS) :: jposh, jposf, jpos
-    integer us
-    logical bdmy
-
-    ierr = err_default
-    us = get_unit_strm(V(0))
-    nt = total_members(bes, r, lmem)
-
-    call set_slice_loop(rr, stp, itr, bes, r)
-    idx(0:rr-1) = 0
-    jsrc = init_offset(bes, r)
-    jb = 0
-    jdst = 0
-
-    loop_rec: do
-       if (ierr.eq.0) then
-          call sus_read_isep(ierr, u, iseph, swap=swap)
-          if (is_eof_ss(ierr)) then
-             ierr = _ERROR(ERR_EOF)
-             exit loop_rec
-          endif
-       endif
-       if (ierr.eq.0) inquire(UNIT=u, IOSTAT=ierr, POS=jposh)
-       ! write(*, *) jb, jdst, iseph, jposh, swap
-       if (ierr.eq.0) then
-          call check_dummy_irec(bdmy, nt, max_members(V(0)), get_size_bytes(V(0)), iseph, div)
-          if (bdmy) then
-             jposf = jposh + get_size_strm(V(0), int(nt, kind=KIOFS))
-             je = jb + nt   ! == nt
-             iseph = 0
-             nt = 0
-          else
-             jposf = jposh + conv_b2strm(abs(iseph))
-             ns = get_mems_bytes(abs(iseph), V(0))
-             nt = max(0, nt - ns)
-             je = jb + ns
-          endif
-       endif
-       if (ierr.eq.0) then
-          do
-             if (jsrc.lt.0) exit
-             if (jsrc.ge.je) exit
-             m = min((je - jsrc), itr(0) - idx(0))
-             jpos = jposh + us * (jsrc - jb)
-             if (ierr.eq.0) call sus_write(ierr, u, V(jdst:jdst+m-1), m, swap, jpos)
-             if (ierr.ne.0) exit loop_rec
-             jdst = jdst + m
-             call next_offset(jsrc, idx, stp, itr, rr, m)
-          enddo
-       endif
-       if (ierr.eq.0) call sus_read_isep(ierr, u, isepf, pos=jposf, swap=swap)
-       if (ierr.eq.0) then
-          if (iseph.ge.0) exit loop_rec
-          if (abs(iseph).ne.abs(isepf)) ierr = _ERROR(ERR_INCONSISTENT_RECORD_MARKERS)
-       endif
-       if (ierr.ne.0) then
-          ierr = transf_iostat(ierr, ERR_BROKEN_RECORD, __LINE__)
-          exit loop_rec
-       endif
-       if (jsrc.lt.0.and.nt.eq.0) exit
-       jb = je
-    enddo loop_rec
-    if (ierr.eq.0) call sus_access_irec_foot(ierr, u, (jsrc.ge.0), iseph, sub, swap)
-  end subroutine sus_edit_slice_irec_d
-  subroutine sus_edit_slice_irec_a &
-       & (ierr, u, v, bes, r, swap, sub, div, lmem)
-    use TOUZA_Std_utl,only: choice
-    use TOUZA_Std_env,only: conv_b2strm, get_mems_bytes, is_eof_ss, get_unit_strm
-    use TOUZA_Std_env,only: get_size_bytes, get_size_strm
-    implicit none
-    integer,parameter :: KISEP=KI32, KARG=KI32
-    integer,         intent(out)            :: ierr
-    integer,         intent(in)             :: u
-    character(len=*),intent(in)             :: V(0:*)
-    integer,         intent(in)             :: bes(3, 0:*) ! begin/end/stride triplet
-    integer,         intent(in)             :: r           ! ranks
-    logical,         intent(in),   optional :: swap
-    logical,         intent(inout),optional :: sub
-    integer,         intent(in),   optional :: div
-    integer,         intent(in),   optional :: lmem        ! total members
-
-    integer rr
-    integer stp(0:r-1), itr(0:r-1)
-    integer idx(0:r-1)
-    integer jsrc, jdst
-    integer m,  nt, ns
-    integer jb, je
-    integer(KIND=KISEP) :: iseph, isepf
-    integer(KIND=KIOFS) :: jposh, jposf, jpos
-    integer us
-    logical bdmy
-
-    ierr = err_default
-    us = get_unit_strm(V(0))
-    nt = total_members(bes, r, lmem)
-
-    call set_slice_loop(rr, stp, itr, bes, r)
-    idx(0:rr-1) = 0
-    jsrc = init_offset(bes, r)
-    jb = 0
-    jdst = 0
-
-    loop_rec: do
-       if (ierr.eq.0) then
-          call sus_read_isep(ierr, u, iseph, swap=swap)
-          if (is_eof_ss(ierr)) then
-             ierr = _ERROR(ERR_EOF)
-             exit loop_rec
-          endif
-       endif
-       if (ierr.eq.0) inquire(UNIT=u, IOSTAT=ierr, POS=jposh)
-       ! write(*, *) jb, jdst, iseph, jposh, swap
-       if (ierr.eq.0) then
-          call check_dummy_irec(bdmy, nt, max_members(V(0)), get_size_bytes(V(0)), iseph, div)
-          if (bdmy) then
-             jposf = jposh + get_size_strm(V(0), int(nt, kind=KIOFS))
-             je = jb + nt   ! == nt
-             iseph = 0
-             nt = 0
-          else
-             jposf = jposh + conv_b2strm(abs(iseph))
-             ns = get_mems_bytes(abs(iseph), V(0))
-             nt = max(0, nt - ns)
-             je = jb + ns
-          endif
-       endif
-       if (ierr.eq.0) then
-          do
-             if (jsrc.lt.0) exit
-             if (jsrc.ge.je) exit
-             m = min((je - jsrc), itr(0) - idx(0))
-             jpos = jposh + us * (jsrc - jb)
-             if (ierr.eq.0) call sus_write(ierr, u, V(jdst:jdst+m-1), m, swap, jpos)
-             if (ierr.ne.0) exit loop_rec
-             jdst = jdst + m
-             call next_offset(jsrc, idx, stp, itr, rr, m)
-          enddo
-       endif
-       if (ierr.eq.0) call sus_read_isep(ierr, u, isepf, pos=jposf, swap=swap)
-       if (ierr.eq.0) then
-          if (iseph.ge.0) exit loop_rec
-          if (abs(iseph).ne.abs(isepf)) ierr = _ERROR(ERR_INCONSISTENT_RECORD_MARKERS)
-       endif
-       if (ierr.ne.0) then
-          ierr = transf_iostat(ierr, ERR_BROKEN_RECORD, __LINE__)
-          exit loop_rec
-       endif
-       if (jsrc.lt.0.and.nt.eq.0) exit
-       jb = je
-    enddo loop_rec
-    if (ierr.eq.0) call sus_access_irec_foot(ierr, u, (jsrc.ge.0), iseph, sub, swap)
-  end subroutine sus_edit_slice_irec_a
-!!!_  & sus_runl_read_irec - run-length read from a record with 32-bit marker
-  subroutine sus_runl_read_irec_i &
-       & (ierr, u, v, runl, n, swap, sub, div, lmem)
-    use TOUZA_Std_utl,only: choice
-    use TOUZA_Std_env,only: conv_b2strm, get_mems_bytes, is_eof_ss, get_unit_strm
-    use TOUZA_Std_env,only: get_size_bytes, get_size_strm
-    implicit none
-    integer,parameter :: KISEP=KI32, KARG=KI32
-    integer,           intent(out)            :: ierr
-    integer,           intent(in)             :: u
-    integer(KIND=KARG),intent(out)            :: V(0:*)
-    integer,           intent(in)             :: runl(0:*) ! run-length list {skip,read,...}
-    integer,           intent(in)             :: n         ! size of runl
-    logical,           intent(in),   optional :: swap
-    logical,           intent(inout),optional :: sub
-    integer,           intent(in),   optional :: div
-    integer,           intent(in),   optional :: lmem      ! total members
-    ! note
-    !    set initial skip = 0 if starting from origin
-    integer jsrc, jdst
-    integer m,  nt, ns
-    integer jb, je
-    integer(KIND=KISEP) :: iseph, isepf
-    integer(KIND=KIOFS) :: jposh, jposf, jpos
-    integer us
-    logical bdmy
-    integer jr, rfin, nrem
-
-    ierr = err_default
-    us = get_unit_strm(V(0))
-    nt = choice(0, lmem)
-
-    jsrc = 0
-    jb = 0
-    jdst = 0
-    jr = 0
-    nrem = 0
-
-    rfin = (n / 2) * 2
-
-    loop_rec: do
-       if (ierr.eq.0) then
-          call sus_read_isep(ierr, u, iseph, swap=swap)
-          if (is_eof_ss(ierr)) then
-             ierr = _ERROR(ERR_EOF)
-             exit loop_rec
-          endif
-       endif
-       if (ierr.eq.0) inquire(UNIT=u, IOSTAT=ierr, POS=jposh)
-       if (ierr.eq.0) then
-          call check_dummy_irec(bdmy, nt, max_members(V(0)), get_size_bytes(V(0)), iseph, div)
-          if (bdmy) then
-             jposf = jposh + get_size_strm(V(0), int(nt, kind=KIOFS))
-             je = jb + nt   ! == nt
-             iseph = 0
-          else
-             jposf = jposh + conv_b2strm(abs(iseph))
-             ns = get_mems_bytes(abs(iseph), V(0))
-             je = jb + ns
-          endif
-       endif
-       if (ierr.eq.0) then
-          do
-             if (nrem.eq.0) then
-                if (jr.ge.rfin) exit
-                jsrc = jsrc + runl(jr)
-                jr = jr + 1
-                nrem = runl(jr)
-                jr = jr + 1
-             endif
-             if (jsrc.lt.0) exit
-             if (jsrc.ge.je) exit
-             m = min((je - jsrc), nrem)
-             jpos = jposh + us * (jsrc - jb)
-             if (ierr.eq.0) call sus_read(ierr, u, V(jdst:jdst+m-1), m, swap, jpos)
-             if (ierr.ne.0) exit loop_rec
-             jdst = jdst + m
-             jsrc = jsrc + m
-             nrem = nrem - m
-          enddo
-       endif
-       if (ierr.eq.0) call sus_read_isep(ierr, u, isepf, pos=jposf, swap=swap)
-       if (ierr.eq.0) then
-          if (iseph.ge.0) exit loop_rec
-          if (abs(iseph).ne.abs(isepf)) ierr = _ERROR(ERR_INCONSISTENT_RECORD_MARKERS)
-       endif
-       if (ierr.ne.0) then
-          ierr = transf_iostat(ierr, ERR_BROKEN_RECORD, __LINE__)
-          exit loop_rec
-       endif
-       jb = je
-    enddo loop_rec
-    if (ierr.eq.0) call sus_access_irec_foot(ierr, u, (jr.lt.rfin), iseph, sub, swap)
-  end subroutine sus_runl_read_irec_i
-  subroutine sus_runl_read_irec_l &
-       & (ierr, u, v, runl, n, swap, sub, div, lmem)
-    use TOUZA_Std_utl,only: choice
-    use TOUZA_Std_env,only: conv_b2strm, get_mems_bytes, is_eof_ss, get_unit_strm
-    use TOUZA_Std_env,only: get_size_bytes, get_size_strm
-    implicit none
-    integer,parameter :: KISEP=KI32, KARG=KI64
-    integer,           intent(out)            :: ierr
-    integer,           intent(in)             :: u
-    integer(KIND=KARG),intent(out)            :: V(0:*)
-    integer,           intent(in)             :: runl(0:*) ! run-length list {skip,read,...}
-    integer,           intent(in)             :: n         ! size of runl
-    logical,           intent(in),   optional :: swap
-    logical,           intent(inout),optional :: sub
-    integer,           intent(in),   optional :: div
-    integer,           intent(in),   optional :: lmem      ! total members
-    ! note
-    !    set initial skip = 0 if starting from origin
-    integer jsrc, jdst
-    integer m,  nt, ns
-    integer jb, je
-    integer(KIND=KISEP) :: iseph, isepf
-    integer(KIND=KIOFS) :: jposh, jposf, jpos
-    integer us
-    logical bdmy
-    integer jr, rfin, nrem
-
-    ierr = err_default
-    us = get_unit_strm(V(0))
-    nt = choice(0, lmem)
-
-    jsrc = 0
-    jb = 0
-    jdst = 0
-    jr = 0
-    nrem = 0
-
-    rfin = (n / 2) * 2
-
-    loop_rec: do
-       if (ierr.eq.0) then
-          call sus_read_isep(ierr, u, iseph, swap=swap)
-          if (is_eof_ss(ierr)) then
-             ierr = _ERROR(ERR_EOF)
-             exit loop_rec
-          endif
-       endif
-       if (ierr.eq.0) inquire(UNIT=u, IOSTAT=ierr, POS=jposh)
-       if (ierr.eq.0) then
-          call check_dummy_irec(bdmy, nt, max_members(V(0)), get_size_bytes(V(0)), iseph, div)
-          if (bdmy) then
-             jposf = jposh + get_size_strm(V(0), int(nt, kind=KIOFS))
-             je = jb + nt   ! == nt
-             iseph = 0
-          else
-             jposf = jposh + conv_b2strm(abs(iseph))
-             ns = get_mems_bytes(abs(iseph), V(0))
-             je = jb + ns
-          endif
-       endif
-       if (ierr.eq.0) then
-          do
-             if (nrem.eq.0) then
-                if (jr.ge.rfin) exit
-                jsrc = jsrc + runl(jr)
-                jr = jr + 1
-                nrem = runl(jr)
-                jr = jr + 1
-             endif
-             if (jsrc.lt.0) exit
-             if (jsrc.ge.je) exit
-             m = min((je - jsrc), nrem)
-             jpos = jposh + us * (jsrc - jb)
-             if (ierr.eq.0) call sus_read(ierr, u, V(jdst:jdst+m-1), m, swap, jpos)
-             if (ierr.ne.0) exit loop_rec
-             jdst = jdst + m
-             jsrc = jsrc + m
-             nrem = nrem - m
-          enddo
-       endif
-       if (ierr.eq.0) call sus_read_isep(ierr, u, isepf, pos=jposf, swap=swap)
-       if (ierr.eq.0) then
-          if (iseph.ge.0) exit loop_rec
-          if (abs(iseph).ne.abs(isepf)) ierr = _ERROR(ERR_INCONSISTENT_RECORD_MARKERS)
-       endif
-       if (ierr.ne.0) then
-          ierr = transf_iostat(ierr, ERR_BROKEN_RECORD, __LINE__)
-          exit loop_rec
-       endif
-       jb = je
-    enddo loop_rec
-    if (ierr.eq.0) call sus_access_irec_foot(ierr, u, (jr.lt.rfin), iseph, sub, swap)
-  end subroutine sus_runl_read_irec_l
-  subroutine sus_runl_read_irec_f &
-       & (ierr, u, v, runl, n, swap, sub, div, lmem)
-    use TOUZA_Std_utl,only: choice
-    use TOUZA_Std_env,only: conv_b2strm, get_mems_bytes, is_eof_ss, get_unit_strm
-    use TOUZA_Std_env,only: get_size_bytes, get_size_strm
-    implicit none
-    integer,parameter :: KISEP=KI32, KARG=KFLT
-    integer,           intent(out)            :: ierr
-    integer,           intent(in)             :: u
-    real(KIND=KARG),   intent(out)            :: V(0:*)
-    integer,           intent(in)             :: runl(0:*) ! run-length list {skip,read,...}
-    integer,           intent(in)             :: n         ! size of runl
-    logical,           intent(in),   optional :: swap
-    logical,           intent(inout),optional :: sub
-    integer,           intent(in),   optional :: div
-    integer,           intent(in),   optional :: lmem      ! total members
-    ! note
-    !    set initial skip = 0 if starting from origin
-    integer jsrc, jdst
-    integer m,  nt, ns
-    integer jb, je
-    integer(KIND=KISEP) :: iseph, isepf
-    integer(KIND=KIOFS) :: jposh, jposf, jpos
-    integer us
-    logical bdmy
-    integer jr, rfin, nrem
-
-    ierr = err_default
-    us = get_unit_strm(V(0))
-    nt = choice(0, lmem)
-
-    jsrc = 0
-    jb = 0
-    jdst = 0
-    jr = 0
-    nrem = 0
-
-    rfin = (n / 2) * 2
-
-    loop_rec: do
-       if (ierr.eq.0) then
-          call sus_read_isep(ierr, u, iseph, swap=swap)
-          if (is_eof_ss(ierr)) then
-             ierr = _ERROR(ERR_EOF)
-             exit loop_rec
-          endif
-       endif
-       if (ierr.eq.0) inquire(UNIT=u, IOSTAT=ierr, POS=jposh)
-       if (ierr.eq.0) then
-          call check_dummy_irec(bdmy, nt, max_members(V(0)), get_size_bytes(V(0)), iseph, div)
-          if (bdmy) then
-             jposf = jposh + get_size_strm(V(0), int(nt, kind=KIOFS))
-             je = jb + nt   ! == nt
-             iseph = 0
-          else
-             jposf = jposh + conv_b2strm(abs(iseph))
-             ns = get_mems_bytes(abs(iseph), V(0))
-             je = jb + ns
-          endif
-       endif
-       if (ierr.eq.0) then
-          do
-             if (nrem.eq.0) then
-                if (jr.ge.rfin) exit
-                jsrc = jsrc + runl(jr)
-                jr = jr + 1
-                nrem = runl(jr)
-                jr = jr + 1
-             endif
-             if (jsrc.lt.0) exit
-             if (jsrc.ge.je) exit
-             m = min((je - jsrc), nrem)
-             jpos = jposh + us * (jsrc - jb)
-             if (ierr.eq.0) call sus_read(ierr, u, V(jdst:jdst+m-1), m, swap, jpos)
-             if (ierr.ne.0) exit loop_rec
-             jdst = jdst + m
-             jsrc = jsrc + m
-             nrem = nrem - m
-          enddo
-       endif
-       if (ierr.eq.0) call sus_read_isep(ierr, u, isepf, pos=jposf, swap=swap)
-       if (ierr.eq.0) then
-          if (iseph.ge.0) exit loop_rec
-          if (abs(iseph).ne.abs(isepf)) ierr = _ERROR(ERR_INCONSISTENT_RECORD_MARKERS)
-       endif
-       if (ierr.ne.0) then
-          ierr = transf_iostat(ierr, ERR_BROKEN_RECORD, __LINE__)
-          exit loop_rec
-       endif
-       jb = je
-    enddo loop_rec
-    if (ierr.eq.0) call sus_access_irec_foot(ierr, u, (jr.lt.rfin), iseph, sub, swap)
-  end subroutine sus_runl_read_irec_f
-  subroutine sus_runl_read_irec_d &
-       & (ierr, u, v, runl, n, swap, sub, div, lmem)
-    use TOUZA_Std_utl,only: choice
-    use TOUZA_Std_env,only: conv_b2strm, get_mems_bytes, is_eof_ss, get_unit_strm
-    use TOUZA_Std_env,only: get_size_bytes, get_size_strm
-    implicit none
-    integer,parameter :: KISEP=KI32, KARG=KDBL
-    integer,           intent(out)            :: ierr
-    integer,           intent(in)             :: u
-    real(KIND=KARG),   intent(out)            :: V(0:*)
-    integer,           intent(in)             :: runl(0:*) ! run-length list {skip,read,...}
-    integer,           intent(in)             :: n         ! size of runl
-    logical,           intent(in),   optional :: swap
-    logical,           intent(inout),optional :: sub
-    integer,           intent(in),   optional :: div
-    integer,           intent(in),   optional :: lmem      ! total members
-    ! note
-    !    set initial skip = 0 if starting from origin
-    integer jsrc, jdst
-    integer m,  nt, ns
-    integer jb, je
-    integer(KIND=KISEP) :: iseph, isepf
-    integer(KIND=KIOFS) :: jposh, jposf, jpos
-    integer us
-    logical bdmy
-    integer jr, rfin, nrem
-
-    ierr = err_default
-    us = get_unit_strm(V(0))
-    nt = choice(0, lmem)
-
-    jsrc = 0
-    jb = 0
-    jdst = 0
-    jr = 0
-    nrem = 0
-
-    rfin = (n / 2) * 2
-
-    loop_rec: do
-       if (ierr.eq.0) then
-          call sus_read_isep(ierr, u, iseph, swap=swap)
-          if (is_eof_ss(ierr)) then
-             ierr = _ERROR(ERR_EOF)
-             exit loop_rec
-          endif
-       endif
-       if (ierr.eq.0) inquire(UNIT=u, IOSTAT=ierr, POS=jposh)
-       if (ierr.eq.0) then
-          call check_dummy_irec(bdmy, nt, max_members(V(0)), get_size_bytes(V(0)), iseph, div)
-          if (bdmy) then
-             jposf = jposh + get_size_strm(V(0), int(nt, kind=KIOFS))
-             je = jb + nt   ! == nt
-             iseph = 0
-          else
-             jposf = jposh + conv_b2strm(abs(iseph))
-             ns = get_mems_bytes(abs(iseph), V(0))
-             je = jb + ns
-          endif
-       endif
-       if (ierr.eq.0) then
-          do
-             if (nrem.eq.0) then
-                if (jr.ge.rfin) exit
-                jsrc = jsrc + runl(jr)
-                jr = jr + 1
-                nrem = runl(jr)
-                jr = jr + 1
-             endif
-             if (jsrc.lt.0) exit
-             if (jsrc.ge.je) exit
-             m = min((je - jsrc), nrem)
-             jpos = jposh + us * (jsrc - jb)
-             if (ierr.eq.0) call sus_read(ierr, u, V(jdst:jdst+m-1), m, swap, jpos)
-             if (ierr.ne.0) exit loop_rec
-             jdst = jdst + m
-             jsrc = jsrc + m
-             nrem = nrem - m
-          enddo
-       endif
-       if (ierr.eq.0) call sus_read_isep(ierr, u, isepf, pos=jposf, swap=swap)
-       if (ierr.eq.0) then
-          if (iseph.ge.0) exit loop_rec
-          if (abs(iseph).ne.abs(isepf)) ierr = _ERROR(ERR_INCONSISTENT_RECORD_MARKERS)
-       endif
-       if (ierr.ne.0) then
-          ierr = transf_iostat(ierr, ERR_BROKEN_RECORD, __LINE__)
-          exit loop_rec
-       endif
-       jb = je
-    enddo loop_rec
-    if (ierr.eq.0) call sus_access_irec_foot(ierr, u, (jr.lt.rfin), iseph, sub, swap)
-  end subroutine sus_runl_read_irec_d
-  subroutine sus_runl_read_irec_a &
-       & (ierr, u, v, runl, n, swap, sub, div, lmem)
-    use TOUZA_Std_utl,only: choice
-    use TOUZA_Std_env,only: conv_b2strm, get_mems_bytes, is_eof_ss, get_unit_strm
-    use TOUZA_Std_env,only: get_size_bytes, get_size_strm
-    implicit none
-    integer,parameter :: KISEP=KI32, KARG=KI32
-    integer,           intent(out)            :: ierr
-    integer,           intent(in)             :: u
-    character(len=*),  intent(out)            :: V(0:*)
-    integer,           intent(in)             :: runl(0:*) ! run-length list {skip,read,...}
-    integer,           intent(in)             :: n         ! size of runl
-    logical,           intent(in),   optional :: swap
-    logical,           intent(inout),optional :: sub
-    integer,           intent(in),   optional :: div
-    integer,           intent(in),   optional :: lmem      ! total members
-    ! note
-    !    set initial skip = 0 if starting from origin
-    integer jsrc, jdst
-    integer m,  nt, ns
-    integer jb, je
-    integer(KIND=KISEP) :: iseph, isepf
-    integer(KIND=KIOFS) :: jposh, jposf, jpos
-    integer us
-    logical bdmy
-    integer jr, rfin, nrem
-
-    ierr = err_default
-    us = get_unit_strm(V(0))
-    nt = choice(0, lmem)
-
-    jsrc = 0
-    jb = 0
-    jdst = 0
-    jr = 0
-    nrem = 0
-
-    rfin = (n / 2) * 2
-
-    loop_rec: do
-       if (ierr.eq.0) then
-          call sus_read_isep(ierr, u, iseph, swap=swap)
-          if (is_eof_ss(ierr)) then
-             ierr = _ERROR(ERR_EOF)
-             exit loop_rec
-          endif
-       endif
-       if (ierr.eq.0) inquire(UNIT=u, IOSTAT=ierr, POS=jposh)
-       if (ierr.eq.0) then
-          call check_dummy_irec(bdmy, nt, max_members(V(0)), get_size_bytes(V(0)), iseph, div)
-          if (bdmy) then
-             jposf = jposh + get_size_strm(V(0), int(nt, kind=KIOFS))
-             je = jb + nt   ! == nt
-             iseph = 0
-          else
-             jposf = jposh + conv_b2strm(abs(iseph))
-             ns = get_mems_bytes(abs(iseph), V(0))
-             je = jb + ns
-          endif
-       endif
-       if (ierr.eq.0) then
-          do
-             if (nrem.eq.0) then
-                if (jr.ge.rfin) exit
-                jsrc = jsrc + runl(jr)
-                jr = jr + 1
-                nrem = runl(jr)
-                jr = jr + 1
-             endif
-             if (jsrc.lt.0) exit
-             if (jsrc.ge.je) exit
-             m = min((je - jsrc), nrem)
-             jpos = jposh + us * (jsrc - jb)
-             if (ierr.eq.0) call sus_read(ierr, u, V(jdst:jdst+m-1), m, swap, jpos)
-             if (ierr.ne.0) exit loop_rec
-             jdst = jdst + m
-             jsrc = jsrc + m
-             nrem = nrem - m
-          enddo
-       endif
-       if (ierr.eq.0) call sus_read_isep(ierr, u, isepf, pos=jposf, swap=swap)
-       if (ierr.eq.0) then
-          if (iseph.ge.0) exit loop_rec
-          if (abs(iseph).ne.abs(isepf)) ierr = _ERROR(ERR_INCONSISTENT_RECORD_MARKERS)
-       endif
-       if (ierr.ne.0) then
-          ierr = transf_iostat(ierr, ERR_BROKEN_RECORD, __LINE__)
-          exit loop_rec
-       endif
-       jb = je
-    enddo loop_rec
-    if (ierr.eq.0) call sus_access_irec_foot(ierr, u, (jr.lt.rfin), iseph, sub, swap)
-  end subroutine sus_runl_read_irec_a
-!!!_  & sus_list_read_irec - index-list read from a record with 32-bit marker
-!!!_   & sus_list_read_irec_[ilfda]
-  subroutine sus_list_read_irec_i &
-       & (ierr, u, v, list, n, swap, sub, div, lmem)
-    use TOUZA_Std_utl,only: choice
-    use TOUZA_Std_env,only: conv_b2strm, get_mems_bytes, is_eof_ss, get_unit_strm
-    use TOUZA_Std_env,only: get_size_bytes, get_size_strm
-    implicit none
-    integer,parameter :: KISEP=KI32, KARG=KI32
-    integer,           intent(out)            :: ierr
-    integer,           intent(in)             :: u
-    integer(KIND=KARG),intent(out)            :: V(0:*)
-    integer,           intent(in)             :: list(0:*) ! index list (must be ascendingly sorted)
-    integer,           intent(in)             :: n         ! size of list
-    logical,           intent(in),   optional :: swap
-    logical,           intent(inout),optional :: sub
-    integer,           intent(in),   optional :: div
-    integer,           intent(in),   optional :: lmem        ! total members
-    ! note
-    !    set initial read = 0 if starting from skip.
-    integer jsrc, jdst
-    integer m,  nt, ns
-    integer jb, je
-    integer(KIND=KISEP) :: iseph, isepf
-    integer(KIND=KIOFS) :: jposh, jposf, jpos
-    integer us
-    logical bdmy
-    integer jr
-
-    ierr = err_default
-    us = get_unit_strm(V(0))
-    nt = choice(0, lmem)
-
-    jb = 0
-    jdst = 0
-    jr = 0
-    jsrc = list(jr)
-    m = 1
-
-    loop_rec: do
-       if (ierr.eq.0) then
-          call sus_read_isep(ierr, u, iseph, swap=swap)
-          if (is_eof_ss(ierr)) then
-             ierr = _ERROR(ERR_EOF)
-             exit loop_rec
-          endif
-       endif
-       if (ierr.eq.0) inquire(UNIT=u, IOSTAT=ierr, POS=jposh)
-       if (ierr.eq.0) then
-          call check_dummy_irec(bdmy, nt, max_members(V(0)), get_size_bytes(V(0)), iseph, div)
-          if (bdmy) then
-             jposf = jposh + get_size_strm(V(0), int(nt, kind=KIOFS))
-             je = jb + nt   ! == nt
-             iseph = 0
-          else
-             jposf = jposh + conv_b2strm(abs(iseph))
-             ns = get_mems_bytes(abs(iseph), V(0))
-             je = jb + ns
-          endif
-       endif
-       if (ierr.eq.0) then
-          do
-             if (jsrc.lt.0) exit
-             if (jsrc.ge.je) exit
-             jpos = jposh + us * (jsrc - jb)
-             if (ierr.eq.0) call sus_read(ierr, u, V(jdst:jdst+m-1), m, swap, jpos)
-             if (ierr.ne.0) exit loop_rec
-             jdst = jdst + m
-             jr = jr + 1
-             if (jr.ge.n) exit
-             jsrc = list(jr)
-          enddo
-       endif
-       if (ierr.eq.0) call sus_read_isep(ierr, u, isepf, pos=jposf, swap=swap)
-       if (ierr.eq.0) then
-          if (iseph.ge.0) exit loop_rec
-          if (abs(iseph).ne.abs(isepf)) ierr = _ERROR(ERR_INCONSISTENT_RECORD_MARKERS)
-       endif
-       if (ierr.ne.0) then
-          ierr = transf_iostat(ierr, ERR_BROKEN_RECORD, __LINE__)
-          exit loop_rec
-       endif
-       jb = je
-    enddo loop_rec
-    if (ierr.eq.0) call sus_access_irec_foot(ierr, u, (jr.lt.n), iseph, sub, swap)
-  end subroutine sus_list_read_irec_i
-  subroutine sus_list_read_irec_l &
-       & (ierr, u, v, list, n, swap, sub, div, lmem)
-    use TOUZA_Std_utl,only: choice
-    use TOUZA_Std_env,only: conv_b2strm, get_mems_bytes, is_eof_ss, get_unit_strm
-    use TOUZA_Std_env,only: get_size_bytes, get_size_strm
-    implicit none
-    integer,parameter :: KISEP=KI32, KARG=KI64
-    integer,           intent(out)            :: ierr
-    integer,           intent(in)             :: u
-    integer(KIND=KARG),intent(out)            :: V(0:*)
-    integer,           intent(in)             :: list(0:*) ! index list (must be ascendingly sorted)
-    integer,           intent(in)             :: n         ! size of list
-    logical,           intent(in),   optional :: swap
-    logical,           intent(inout),optional :: sub
-    integer,           intent(in),   optional :: div
-    integer,           intent(in),   optional :: lmem        ! total members
-    ! note
-    !    set initial read = 0 if starting from skip.
-    integer jsrc, jdst
-    integer m,  nt, ns
-    integer jb, je
-    integer(KIND=KISEP) :: iseph, isepf
-    integer(KIND=KIOFS) :: jposh, jposf, jpos
-    integer us
-    logical bdmy
-    integer jr
-
-    ierr = err_default
-    us = get_unit_strm(V(0))
-    nt = choice(0, lmem)
-
-    jb = 0
-    jdst = 0
-    jr = 0
-    jsrc = list(jr)
-    m = 1
-
-    loop_rec: do
-       if (ierr.eq.0) then
-          call sus_read_isep(ierr, u, iseph, swap=swap)
-          if (is_eof_ss(ierr)) then
-             ierr = _ERROR(ERR_EOF)
-             exit loop_rec
-          endif
-       endif
-       if (ierr.eq.0) inquire(UNIT=u, IOSTAT=ierr, POS=jposh)
-       if (ierr.eq.0) then
-          call check_dummy_irec(bdmy, nt, max_members(V(0)), get_size_bytes(V(0)), iseph, div)
-          if (bdmy) then
-             jposf = jposh + get_size_strm(V(0), int(nt, kind=KIOFS))
-             je = jb + nt   ! == nt
-             iseph = 0
-          else
-             jposf = jposh + conv_b2strm(abs(iseph))
-             ns = get_mems_bytes(abs(iseph), V(0))
-             je = jb + ns
-          endif
-       endif
-       if (ierr.eq.0) then
-          do
-             if (jsrc.lt.0) exit
-             if (jsrc.ge.je) exit
-             jpos = jposh + us * (jsrc - jb)
-             if (ierr.eq.0) call sus_read(ierr, u, V(jdst:jdst+m-1), m, swap, jpos)
-             if (ierr.ne.0) exit loop_rec
-             jdst = jdst + m
-             jr = jr + 1
-             if (jr.ge.n) exit
-             jsrc = list(jr)
-          enddo
-       endif
-       if (ierr.eq.0) call sus_read_isep(ierr, u, isepf, pos=jposf, swap=swap)
-       if (ierr.eq.0) then
-          if (iseph.ge.0) exit loop_rec
-          if (abs(iseph).ne.abs(isepf)) ierr = _ERROR(ERR_INCONSISTENT_RECORD_MARKERS)
-       endif
-       if (ierr.ne.0) then
-          ierr = transf_iostat(ierr, ERR_BROKEN_RECORD, __LINE__)
-          exit loop_rec
-       endif
-       jb = je
-    enddo loop_rec
-    if (ierr.eq.0) call sus_access_irec_foot(ierr, u, (jr.lt.n), iseph, sub, swap)
-  end subroutine sus_list_read_irec_l
-  subroutine sus_list_read_irec_f &
-       & (ierr, u, v, list, n, swap, sub, div, lmem)
-    use TOUZA_Std_utl,only: choice
-    use TOUZA_Std_env,only: conv_b2strm, get_mems_bytes, is_eof_ss, get_unit_strm
-    use TOUZA_Std_env,only: get_size_bytes, get_size_strm
-    implicit none
-    integer,parameter :: KISEP=KI32, KARG=KFLT
-    integer,           intent(out)            :: ierr
-    integer,           intent(in)             :: u
-    real(KIND=KARG),   intent(out)            :: V(0:*)
-    integer,           intent(in)             :: list(0:*) ! index list (must be ascendingly sorted)
-    integer,           intent(in)             :: n         ! size of list
-    logical,           intent(in),   optional :: swap
-    logical,           intent(inout),optional :: sub
-    integer,           intent(in),   optional :: div
-    integer,           intent(in),   optional :: lmem        ! total members
-    ! note
-    !    set initial read = 0 if starting from skip.
-    integer jsrc, jdst
-    integer m,  nt, ns
-    integer jb, je
-    integer(KIND=KISEP) :: iseph, isepf
-    integer(KIND=KIOFS) :: jposh, jposf, jpos
-    integer us
-    logical bdmy
-    integer jr
-
-    ierr = err_default
-    us = get_unit_strm(V(0))
-    nt = choice(0, lmem)
-
-    jb = 0
-    jdst = 0
-    jr = 0
-    jsrc = list(jr)
-    m = 1
-
-    loop_rec: do
-       if (ierr.eq.0) then
-          call sus_read_isep(ierr, u, iseph, swap=swap)
-          if (is_eof_ss(ierr)) then
-             ierr = _ERROR(ERR_EOF)
-             exit loop_rec
-          endif
-       endif
-       if (ierr.eq.0) inquire(UNIT=u, IOSTAT=ierr, POS=jposh)
-       if (ierr.eq.0) then
-          call check_dummy_irec(bdmy, nt, max_members(V(0)), get_size_bytes(V(0)), iseph, div)
-          if (bdmy) then
-             jposf = jposh + get_size_strm(V(0), int(nt, kind=KIOFS))
-             je = jb + nt   ! == nt
-             iseph = 0
-          else
-             jposf = jposh + conv_b2strm(abs(iseph))
-             ns = get_mems_bytes(abs(iseph), V(0))
-             je = jb + ns
-          endif
-       endif
-       if (ierr.eq.0) then
-          do
-             if (jsrc.lt.0) exit
-             if (jsrc.ge.je) exit
-             jpos = jposh + us * (jsrc - jb)
-             if (ierr.eq.0) call sus_read(ierr, u, V(jdst:jdst+m-1), m, swap, jpos)
-             if (ierr.ne.0) exit loop_rec
-             jdst = jdst + m
-             jr = jr + 1
-             if (jr.ge.n) exit
-             jsrc = list(jr)
-          enddo
-       endif
-       if (ierr.eq.0) call sus_read_isep(ierr, u, isepf, pos=jposf, swap=swap)
-       if (ierr.eq.0) then
-          if (iseph.ge.0) exit loop_rec
-          if (abs(iseph).ne.abs(isepf)) ierr = _ERROR(ERR_INCONSISTENT_RECORD_MARKERS)
-       endif
-       if (ierr.ne.0) then
-          ierr = transf_iostat(ierr, ERR_BROKEN_RECORD, __LINE__)
-          exit loop_rec
-       endif
-       jb = je
-    enddo loop_rec
-    if (ierr.eq.0) call sus_access_irec_foot(ierr, u, (jr.lt.n), iseph, sub, swap)
-  end subroutine sus_list_read_irec_f
-  subroutine sus_list_read_irec_d &
-       & (ierr, u, v, list, n, swap, sub, div, lmem)
-    use TOUZA_Std_utl,only: choice
-    use TOUZA_Std_env,only: conv_b2strm, get_mems_bytes, is_eof_ss, get_unit_strm
-    use TOUZA_Std_env,only: get_size_bytes, get_size_strm
-    implicit none
-    integer,parameter :: KISEP=KI32, KARG=KDBL
-    integer,           intent(out)            :: ierr
-    integer,           intent(in)             :: u
-    real(KIND=KARG),   intent(out)            :: V(0:*)
-    integer,           intent(in)             :: list(0:*) ! index list (must be ascendingly sorted)
-    integer,           intent(in)             :: n         ! size of list
-    logical,           intent(in),   optional :: swap
-    logical,           intent(inout),optional :: sub
-    integer,           intent(in),   optional :: div
-    integer,           intent(in),   optional :: lmem        ! total members
-    ! note
-    !    set initial read = 0 if starting from skip.
-    integer jsrc, jdst
-    integer m,  nt, ns
-    integer jb, je
-    integer(KIND=KISEP) :: iseph, isepf
-    integer(KIND=KIOFS) :: jposh, jposf, jpos
-    integer us
-    logical bdmy
-    integer jr
-
-    ierr = err_default
-    us = get_unit_strm(V(0))
-    nt = choice(0, lmem)
-
-    jb = 0
-    jdst = 0
-    jr = 0
-    jsrc = list(jr)
-    m = 1
-
-    loop_rec: do
-       if (ierr.eq.0) then
-          call sus_read_isep(ierr, u, iseph, swap=swap)
-          if (is_eof_ss(ierr)) then
-             ierr = _ERROR(ERR_EOF)
-             exit loop_rec
-          endif
-       endif
-       if (ierr.eq.0) inquire(UNIT=u, IOSTAT=ierr, POS=jposh)
-       if (ierr.eq.0) then
-          call check_dummy_irec(bdmy, nt, max_members(V(0)), get_size_bytes(V(0)), iseph, div)
-          if (bdmy) then
-             jposf = jposh + get_size_strm(V(0), int(nt, kind=KIOFS))
-             je = jb + nt   ! == nt
-             iseph = 0
-          else
-             jposf = jposh + conv_b2strm(abs(iseph))
-             ns = get_mems_bytes(abs(iseph), V(0))
-             je = jb + ns
-          endif
-       endif
-       if (ierr.eq.0) then
-          do
-             if (jsrc.lt.0) exit
-             if (jsrc.ge.je) exit
-             jpos = jposh + us * (jsrc - jb)
-             if (ierr.eq.0) call sus_read(ierr, u, V(jdst:jdst+m-1), m, swap, jpos)
-             if (ierr.ne.0) exit loop_rec
-             jdst = jdst + m
-             jr = jr + 1
-             if (jr.ge.n) exit
-             jsrc = list(jr)
-          enddo
-       endif
-       if (ierr.eq.0) call sus_read_isep(ierr, u, isepf, pos=jposf, swap=swap)
-       if (ierr.eq.0) then
-          if (iseph.ge.0) exit loop_rec
-          if (abs(iseph).ne.abs(isepf)) ierr = _ERROR(ERR_INCONSISTENT_RECORD_MARKERS)
-       endif
-       if (ierr.ne.0) then
-          ierr = transf_iostat(ierr, ERR_BROKEN_RECORD, __LINE__)
-          exit loop_rec
-       endif
-       jb = je
-    enddo loop_rec
-    if (ierr.eq.0) call sus_access_irec_foot(ierr, u, (jr.lt.n), iseph, sub, swap)
-  end subroutine sus_list_read_irec_d
-  subroutine sus_list_read_irec_a &
-       & (ierr, u, v, list, n, swap, sub, div, lmem)
-    use TOUZA_Std_utl,only: choice
-    use TOUZA_Std_env,only: conv_b2strm, get_mems_bytes, is_eof_ss, get_unit_strm
-    use TOUZA_Std_env,only: get_size_bytes, get_size_strm
-    implicit none
-    integer,parameter :: KISEP=KI32, KARG=KI32
-    integer,           intent(out)            :: ierr
-    integer,           intent(in)             :: u
-    character(len=*),  intent(out)            :: V(0:*)
-    integer,           intent(in)             :: list(0:*) ! index list (must be ascendingly sorted)
-    integer,           intent(in)             :: n         ! size of list
-    logical,           intent(in),   optional :: swap
-    logical,           intent(inout),optional :: sub
-    integer,           intent(in),   optional :: div
-    integer,           intent(in),   optional :: lmem        ! total members
-    ! note
-    !    set initial read = 0 if starting from skip.
-    integer jsrc, jdst
-    integer m,  nt, ns
-    integer jb, je
-    integer(KIND=KISEP) :: iseph, isepf
-    integer(KIND=KIOFS) :: jposh, jposf, jpos
-    integer us
-    logical bdmy
-    integer jr
-
-    ierr = err_default
-    us = get_unit_strm(V(0))
-    nt = choice(0, lmem)
-
-    jb = 0
-    jdst = 0
-    jr = 0
-    jsrc = list(jr)
-    m = 1
-
-    loop_rec: do
-       if (ierr.eq.0) then
-          call sus_read_isep(ierr, u, iseph, swap=swap)
-          if (is_eof_ss(ierr)) then
-             ierr = _ERROR(ERR_EOF)
-             exit loop_rec
-          endif
-       endif
-       if (ierr.eq.0) inquire(UNIT=u, IOSTAT=ierr, POS=jposh)
-       if (ierr.eq.0) then
-          call check_dummy_irec(bdmy, nt, max_members(V(0)), get_size_bytes(V(0)), iseph, div)
-          if (bdmy) then
-             jposf = jposh + get_size_strm(V(0), int(nt, kind=KIOFS))
-             je = jb + nt   ! == nt
-             iseph = 0
-          else
-             jposf = jposh + conv_b2strm(abs(iseph))
-             ns = get_mems_bytes(abs(iseph), V(0))
-             je = jb + ns
-          endif
-       endif
-       if (ierr.eq.0) then
-          do
-             if (jsrc.lt.0) exit
-             if (jsrc.ge.je) exit
-             jpos = jposh + us * (jsrc - jb)
-             if (ierr.eq.0) call sus_read(ierr, u, V(jdst:jdst+m-1), m, swap, jpos)
-             if (ierr.ne.0) exit loop_rec
-             jdst = jdst + m
-             jr = jr + 1
-             if (jr.ge.n) exit
-             jsrc = list(jr)
-          enddo
-       endif
-       if (ierr.eq.0) call sus_read_isep(ierr, u, isepf, pos=jposf, swap=swap)
-       if (ierr.eq.0) then
-          if (iseph.ge.0) exit loop_rec
-          if (abs(iseph).ne.abs(isepf)) ierr = _ERROR(ERR_INCONSISTENT_RECORD_MARKERS)
-       endif
-       if (ierr.ne.0) then
-          ierr = transf_iostat(ierr, ERR_BROKEN_RECORD, __LINE__)
-          exit loop_rec
-       endif
-       jb = je
-    enddo loop_rec
-    if (ierr.eq.0) call sus_access_irec_foot(ierr, u, (jr.lt.n), iseph, sub, swap)
-  end subroutine sus_list_read_irec_a
-!!!_  & sus_record_mems_irec - get size of 32bit-marker record in terms of type unit
-  subroutine sus_record_mems_irec_i &
-       & (ierr, n, u, mold, swap, sub)
-    use TOUZA_Std_utl,only: choice
-    use TOUZA_Std_env,only: conv_b2strm, get_mems_bytes, is_eof_ss
-    implicit none
-    integer,parameter :: KISEP=KI32, KARG=KI32
-    integer,           intent(out)            :: ierr
-    integer,           intent(out)            :: n
-    integer,           intent(in)             :: u
-    integer(kind=KARG),intent(in)             :: mold
-    logical,           intent(in),   optional :: swap
-    logical,           intent(inout),optional :: sub
-    ! if no SUB or F: return total members
-    !    SUB=T:       return sub members.   set F when no more subrecords
-    integer ns
-    integer(KIND=KISEP) :: iseph, isepf
-    integer(KIND=KIOFS) :: jporg, jpos
-    logical bsub
-
-    ierr = 0
-    n = 0
-    bsub = choice(.FALSE., sub)
-
-    if (ierr.eq.0) inquire(UNIT=u, IOSTAT=ierr, POS=jporg)
-    if (ierr.eq.0) jpos = jporg
-    do
-       if (ierr.eq.0) then
-          call sus_read_isep(ierr, u, iseph, swap=swap)
-          if (is_eof_ss(ierr)) then
-             ierr = _ERROR(ERR_EOF)
-             exit
-          endif
-       endif
-       if (ierr.eq.0) inquire(UNIT=u, IOSTAT=ierr, POS=jpos)
-       if (ierr.eq.0) then
-          jpos = jpos + conv_b2strm(abs(iseph))
-       endif
-       if (ierr.eq.0) call sus_read_isep(ierr, u, isepf, pos=jpos, swap=swap)
-       if (ierr.eq.0) then
-          if (abs(iseph).ne.abs(isepf)) ierr = _ERROR(ERR_INCONSISTENT_RECORD_MARKERS)
-       endif
-       if (ierr.eq.0) then
-          ns = get_mems_bytes(abs(iseph), mold)
-          n = n + ns
-          if (iseph.ge.0) exit
-          if (bsub) exit
-       endif
-       if (ierr.ne.0) then
-          ierr = transf_iostat(ierr, ERR_BROKEN_RECORD, __LINE__)
-          exit
-       endif
-    enddo
-    if (present(sub)) then
-       if (ierr.eq.0) sub = iseph.lt.0
-    endif
-    if (ierr.eq.0) call sus_rseek(ierr, u, jporg, whence=WHENCE_ABS)
-  end subroutine sus_record_mems_irec_i
-  subroutine sus_record_mems_irec_l &
-       & (ierr, n, u, mold, swap, sub)
-    use TOUZA_Std_utl,only: choice
-    use TOUZA_Std_env,only: conv_b2strm, get_mems_bytes, is_eof_ss
-    implicit none
-    integer,parameter :: KISEP=KI32, KARG=KI64
-    integer,           intent(out)            :: ierr
-    integer,           intent(out)            :: n
-    integer,           intent(in)             :: u
-    integer(kind=KARG),intent(in)             :: mold
-    logical,           intent(in),   optional :: swap
-    logical,           intent(inout),optional :: sub
-    ! if no SUB or F: return total members
-    !    SUB=T:       return sub members.   set F when no more subrecords
-    integer ns
-    integer(KIND=KISEP) :: iseph, isepf
-    integer(KIND=KIOFS) :: jporg, jpos
-    logical bsub
-
-    ierr = 0
-    n = 0
-    bsub = choice(.FALSE., sub)
-
-    if (ierr.eq.0) inquire(UNIT=u, IOSTAT=ierr, POS=jporg)
-    if (ierr.eq.0) jpos = jporg
-    do
-       if (ierr.eq.0) then
-          call sus_read_isep(ierr, u, iseph, swap=swap)
-          if (is_eof_ss(ierr)) then
-             ierr = _ERROR(ERR_EOF)
-             exit
-          endif
-       endif
-       if (ierr.eq.0) inquire(UNIT=u, IOSTAT=ierr, POS=jpos)
-       if (ierr.eq.0) then
-          jpos = jpos + conv_b2strm(abs(iseph))
-       endif
-       if (ierr.eq.0) call sus_read_isep(ierr, u, isepf, pos=jpos, swap=swap)
-       if (ierr.eq.0) then
-          if (abs(iseph).ne.abs(isepf)) ierr = _ERROR(ERR_INCONSISTENT_RECORD_MARKERS)
-       endif
-       if (ierr.eq.0) then
-          ns = get_mems_bytes(abs(iseph), mold)
-          n = n + ns
-          if (iseph.ge.0) exit
-          if (bsub) exit
-       endif
-       if (ierr.ne.0) then
-          ierr = transf_iostat(ierr, ERR_BROKEN_RECORD, __LINE__)
-          exit
-       endif
-    enddo
-    if (present(sub)) then
-       if (ierr.eq.0) sub = iseph.lt.0
-    endif
-    if (ierr.eq.0) call sus_rseek(ierr, u, jporg, whence=WHENCE_ABS)
-  end subroutine sus_record_mems_irec_l
-  subroutine sus_record_mems_irec_f &
-       & (ierr, n, u, mold, swap, sub)
-    use TOUZA_Std_utl,only: choice
-    use TOUZA_Std_env,only: conv_b2strm, get_mems_bytes, is_eof_ss
-    implicit none
-    integer,parameter :: KISEP=KI32, KARG=KFLT
-    integer,        intent(out)            :: ierr
-    integer,        intent(out)            :: n
-    integer,        intent(in)             :: u
-    real(kind=KARG),intent(in)             :: mold
-    logical,        intent(in),   optional :: swap
-    logical,        intent(inout),optional :: sub
-    ! if no SUB or F: return total members
-    !    SUB=T:       return sub members.   set F when no more subrecords
-    integer ns
-    integer(KIND=KISEP) :: iseph, isepf
-    integer(KIND=KIOFS) :: jporg, jpos
-    logical bsub
-
-    ierr = 0
-    n = 0
-    bsub = choice(.FALSE., sub)
-
-    if (ierr.eq.0) inquire(UNIT=u, IOSTAT=ierr, POS=jporg)
-    if (ierr.eq.0) jpos = jporg
-    do
-       if (ierr.eq.0) then
-          call sus_read_isep(ierr, u, iseph, swap=swap)
-          if (is_eof_ss(ierr)) then
-             ierr = _ERROR(ERR_EOF)
-             exit
-          endif
-       endif
-       if (ierr.eq.0) inquire(UNIT=u, IOSTAT=ierr, POS=jpos)
-       if (ierr.eq.0) then
-          jpos = jpos + conv_b2strm(abs(iseph))
-       endif
-       if (ierr.eq.0) call sus_read_isep(ierr, u, isepf, pos=jpos, swap=swap)
-       if (ierr.eq.0) then
-          if (abs(iseph).ne.abs(isepf)) ierr = _ERROR(ERR_INCONSISTENT_RECORD_MARKERS)
-       endif
-       if (ierr.eq.0) then
-          ns = get_mems_bytes(abs(iseph), mold)
-          n = n + ns
-          if (iseph.ge.0) exit
-          if (bsub) exit
-       endif
-       if (ierr.ne.0) then
-          ierr = transf_iostat(ierr, ERR_BROKEN_RECORD, __LINE__)
-          exit
-       endif
-    enddo
-    if (present(sub)) then
-       if (ierr.eq.0) sub = iseph.lt.0
-    endif
-    if (ierr.eq.0) call sus_rseek(ierr, u, jporg, whence=WHENCE_ABS)
-  end subroutine sus_record_mems_irec_f
-  subroutine sus_record_mems_irec_d &
-       & (ierr, n, u, mold, swap, sub)
-    use TOUZA_Std_utl,only: choice
-    use TOUZA_Std_env,only: conv_b2strm, get_mems_bytes, is_eof_ss
-    implicit none
-    integer,parameter :: KISEP=KI32, KARG=KDBL
-    integer,        intent(out)            :: ierr
-    integer,        intent(out)            :: n
-    integer,        intent(in)             :: u
-    real(kind=KARG),intent(in)             :: mold
-    logical,        intent(in),   optional :: swap
-    logical,        intent(inout),optional :: sub
-    ! if no SUB or F: return total members
-    !    SUB=T:       return sub members.   set F when no more subrecords
-    integer ns
-    integer(KIND=KISEP) :: iseph, isepf
-    integer(KIND=KIOFS) :: jporg, jpos
-    logical bsub
-
-    ierr = 0
-    n = 0
-    bsub = choice(.FALSE., sub)
-
-    if (ierr.eq.0) inquire(UNIT=u, IOSTAT=ierr, POS=jporg)
-    if (ierr.eq.0) jpos = jporg
-    do
-       if (ierr.eq.0) then
-          call sus_read_isep(ierr, u, iseph, swap=swap)
-          if (is_eof_ss(ierr)) then
-             ierr = _ERROR(ERR_EOF)
-             exit
-          endif
-       endif
-       if (ierr.eq.0) inquire(UNIT=u, IOSTAT=ierr, POS=jpos)
-       if (ierr.eq.0) then
-          jpos = jpos + conv_b2strm(abs(iseph))
-       endif
-       if (ierr.eq.0) call sus_read_isep(ierr, u, isepf, pos=jpos, swap=swap)
-       if (ierr.eq.0) then
-          if (abs(iseph).ne.abs(isepf)) ierr = _ERROR(ERR_INCONSISTENT_RECORD_MARKERS)
-       endif
-       if (ierr.eq.0) then
-          ns = get_mems_bytes(abs(iseph), mold)
-          n = n + ns
-          if (iseph.ge.0) exit
-          if (bsub) exit
-       endif
-       if (ierr.ne.0) then
-          ierr = transf_iostat(ierr, ERR_BROKEN_RECORD, __LINE__)
-          exit
-       endif
-    enddo
-    if (present(sub)) then
-       if (ierr.eq.0) sub = iseph.lt.0
-    endif
-    if (ierr.eq.0) call sus_rseek(ierr, u, jporg, whence=WHENCE_ABS)
-  end subroutine sus_record_mems_irec_d
-!!!_ + data/separator set
-!!!_  & sus_access_irec_foot
-    subroutine sus_access_irec_foot &
-       & (ierr, u, cond, iseph, sub, swap)
-    use TOUZA_Std_utl,only: choice
-    implicit none
-    integer,parameter :: KISEP=KI32
-    integer,            intent(out)   :: ierr
-    integer,            intent(in)    :: u
-    logical,            intent(in)    :: cond
-    integer(kind=KISEP),intent(in)    :: iseph
-    logical,optional,   intent(inout) :: sub
-    logical,optional,   intent(in)    :: swap
-    ierr = 0
-    if (ierr.eq.0) then
-       if (cond) then
-          ierr = _ERROR(ERR_INVALID_RECORD_SIZE)
-       else if (choice(.false., sub)) then
-          ! sub exist and T
-          sub = (iseph.lt.0)    ! subrecord succeeds
-       else if (iseph.lt.0) then
-          ! skip all
-          call sus_skip_irec(ierr, u, 1, swap=swap)
-       endif
-    endif
-  end subroutine sus_access_irec_foot
-!!!_  & sus_write_iset
-  subroutine sus_write_iset_i &
-       & (ierr, u, v, n, isep, pre, post, swap, jpos)
-    implicit none
-    integer,parameter :: KISEP=KI32, KARG=KI32
-    integer,            intent(out)         :: ierr
-    integer,            intent(in)          :: u         ! file unit
-    integer(KIND=KARG), intent(in)          :: V(*)      ! data array
-    integer,            intent(in)          :: n         ! size of V (no check)
-    integer(kind=KISEP),intent(in)          :: isep      ! 32-bit separator
-    logical,            intent(in)          :: pre, post ! continuation flag
-    logical,            intent(in)          :: swap      ! byte-order switch
-    integer(kind=KIOFS),intent(in),optional :: jpos      ! position in stream unit
-    ierr = 0
-    if (ierr.eq.0) call sus_write_isep(ierr, u, isep, post, swap, jpos)
-    if (ierr.eq.0) call sus_write(ierr, u, V, n, swap)
-    if (ierr.eq.0) call sus_write_isep(ierr, u, isep, pre, swap)
-  end subroutine sus_write_iset_i
-  subroutine sus_write_iset_l &
-       & (ierr, u, v, n, isep, pre, post, swap, jpos)
-    implicit none
-    integer,parameter :: KISEP=KI32, KARG=KI64
-    integer,            intent(out)         :: ierr
-    integer,            intent(in)          :: u
-    integer(KIND=KARG), intent(in)          :: V(*)
-    integer,            intent(in)          :: n
-    integer(kind=KISEP),intent(in)          :: isep
-    logical,            intent(in)          :: pre, post
-    logical,            intent(in)          :: swap
-    integer(kind=KIOFS),intent(in),optional :: jpos      ! position in stream unit
-    ierr = 0
-    if (ierr.eq.0) call sus_write_isep(ierr, u, isep, post, swap, jpos)
-    if (ierr.eq.0) call sus_write(ierr, u, V, n, swap)
-    if (ierr.eq.0) call sus_write_isep(ierr, u, isep, pre, swap)
-  end subroutine sus_write_iset_l
-  subroutine sus_write_iset_f &
-       & (ierr, u, v, n, isep, pre, post, swap, jpos)
-    implicit none
-    integer,parameter :: KISEP=KI32, KARG=KFLT
-    integer,            intent(out)         :: ierr
-    integer,            intent(in)          :: u
-    real(KIND=KARG),    intent(in)          :: V(*)
-    integer,            intent(in)          :: n
-    integer(kind=KISEP),intent(in)          :: isep
-    logical,            intent(in)          :: pre, post
-    logical,            intent(in)          :: swap
-    integer(kind=KIOFS),intent(in),optional :: jpos      ! position in stream unit
-    ierr = 0
-    if (ierr.eq.0) call sus_write_isep(ierr, u, isep, post, swap, jpos)
-    if (ierr.eq.0) call sus_write(ierr, u, V, n, swap)
-    if (ierr.eq.0) call sus_write_isep(ierr, u, isep, pre, swap)
-  end subroutine sus_write_iset_f
-  subroutine sus_write_iset_d &
-       & (ierr, u, v, n, isep, pre, post, swap, jpos)
-    implicit none
-    integer,parameter :: KISEP=KI32, KARG=KDBL
-    integer,            intent(out)         :: ierr
-    integer,            intent(in)          :: u
-    real(KIND=KARG),    intent(in)          :: V(*)
-    integer,            intent(in)          :: n
-    integer(kind=KISEP),intent(in)          :: isep
-    logical,            intent(in)          :: pre, post
-    logical,            intent(in)          :: swap
-    integer(kind=KIOFS),intent(in),optional :: jpos      ! position in stream unit
-    ierr = 0
-    if (ierr.eq.0) call sus_write_isep(ierr, u, isep, post, swap, jpos)
-    if (ierr.eq.0) call sus_write(ierr, u, V, n, swap)
-    if (ierr.eq.0) call sus_write_isep(ierr, u, isep, pre, swap)
-  end subroutine sus_write_iset_d
-  subroutine sus_write_iset_a &
-       & (ierr, u, v, n, isep, pre, post, swap, jpos)
-    implicit none
-    integer,parameter :: KISEP=KI32, KARG=KDBL
-    integer,            intent(out)         :: ierr
-    integer,            intent(in)          :: u
-    character(len=*),   intent(in)          :: V(*)
-    integer,            intent(in)          :: n
-    integer(kind=KISEP),intent(in)          :: isep
-    logical,            intent(in)          :: pre, post
-    logical,            intent(in)          :: swap
-    integer(kind=KIOFS),intent(in),optional :: jpos      ! position in stream unit
-    ierr = 0
-    if (ierr.eq.0) call sus_write_isep(ierr, u, isep, post, swap, jpos)
-    if (ierr.eq.0) call sus_write(ierr, u, V, n, swap)
-    if (ierr.eq.0) call sus_write_isep(ierr, u, isep, pre, swap)
-  end subroutine sus_write_iset_a
-!!!_  & sus_pad_iset
-  subroutine sus_pad_iset_i &
-       & (ierr, u, v, n, isep, pre, post, swap, jpos)
-    implicit none
-    integer,parameter :: KISEP=KI32, KARG=KI32
-    integer,            intent(out)         :: ierr
-    integer,            intent(in)          :: u
-    integer(KIND=KARG), intent(in)          :: V
-    integer,            intent(in)          :: n
-    integer(kind=KISEP),intent(in)          :: isep
-    logical,            intent(in)          :: pre, post
-    logical,            intent(in)          :: swap
-    integer(kind=KIOFS),intent(in),optional :: jpos      ! position in stream unit
-    ierr = 0
-    if (ierr.eq.0) call sus_write_isep(ierr, u, isep, post, swap, jpos)
-    if (ierr.eq.0) call sus_pad(ierr, u, V, n, swap)
-    if (ierr.eq.0) call sus_write_isep(ierr, u, isep, pre, swap)
-  end subroutine sus_pad_iset_i
-  subroutine sus_pad_iset_l &
-       & (ierr, u, v, n, isep, pre, post, swap, jpos)
-    implicit none
-    integer,parameter :: KISEP=KI32, KARG=KI64
-    integer,            intent(out)         :: ierr
-    integer,            intent(in)          :: u
-    integer(KIND=KARG), intent(in)          :: V
-    integer,            intent(in)          :: n
-    integer(kind=KISEP),intent(in)          :: isep
-    logical,            intent(in)          :: pre, post
-    logical,            intent(in)          :: swap
-    integer(kind=KIOFS),intent(in),optional :: jpos      ! position in stream unit
-    ierr = 0
-    if (ierr.eq.0) call sus_write_isep(ierr, u, isep, post, swap, jpos)
-    if (ierr.eq.0) call sus_pad(ierr, u, V, n, swap)
-    if (ierr.eq.0) call sus_write_isep(ierr, u, isep, pre, swap)
-  end subroutine sus_pad_iset_l
-  subroutine sus_pad_iset_f &
-       & (ierr, u, v, n, isep, pre, post, swap, jpos)
-    implicit none
-    integer,parameter :: KISEP=KI32, KARG=KFLT
-    integer,            intent(out)         :: ierr
-    integer,            intent(in)          :: u
-    real(KIND=KARG),    intent(in)          :: V
-    integer,            intent(in)          :: n
-    integer(kind=KISEP),intent(in)          :: isep
-    logical,            intent(in)          :: pre, post
-    logical,            intent(in)          :: swap
-    integer(kind=KIOFS),intent(in),optional :: jpos      ! position in stream unit
-    ierr = 0
-    if (ierr.eq.0) call sus_write_isep(ierr, u, isep, post, swap, jpos)
-    if (ierr.eq.0) call sus_pad(ierr, u, V, n, swap)
-    if (ierr.eq.0) call sus_write_isep(ierr, u, isep, pre, swap)
-  end subroutine sus_pad_iset_f
-  subroutine sus_pad_iset_d &
-       & (ierr, u, v, n, isep, pre, post, swap, jpos)
-    implicit none
-    integer,parameter :: KISEP=KI32, KARG=KDBL
-    integer,            intent(out)         :: ierr
-    integer,            intent(in)          :: u
-    real(KIND=KARG),    intent(in)          :: V
-    integer,            intent(in)          :: n
-    integer(kind=KISEP),intent(in)          :: isep
-    logical,            intent(in)          :: pre, post
-    logical,            intent(in)          :: swap
-    integer(kind=KIOFS),intent(in),optional :: jpos      ! position in stream unit
-    ierr = 0
-    if (ierr.eq.0) call sus_write_isep(ierr, u, isep, post, swap, jpos)
-    if (ierr.eq.0) call sus_pad(ierr, u, V, n, swap)
-    if (ierr.eq.0) call sus_write_isep(ierr, u, isep, pre, swap)
-  end subroutine sus_pad_iset_d
-  subroutine sus_pad_iset_a &
-       & (ierr, u, v, n, isep, pre, post, swap, jpos)
-    implicit none
-    integer,parameter :: KISEP=KI32, KARG=KI32
-    integer,            intent(out)         :: ierr
-    integer,            intent(in)          :: u
-    character(len=*),   intent(in)          :: V
-    integer,            intent(in)          :: n
-    integer(kind=KISEP),intent(in)          :: isep
-    logical,            intent(in)          :: pre, post
-    logical,            intent(in)          :: swap
-    integer(kind=KIOFS),intent(in),optional :: jpos      ! position in stream unit
-    ierr = 0
-    if (ierr.eq.0) call sus_write_isep(ierr, u, isep, post, swap, jpos)
-    if (ierr.eq.0) call sus_pad(ierr, u, V, n, swap)
-    if (ierr.eq.0) call sus_write_isep(ierr, u, isep, pre, swap)
-  end subroutine sus_pad_iset_a
-!!!_  & sus_blank_iset
-  subroutine sus_blank_iset &
-       & (ierr, u, skip, isep, pre, post, swap, jpos)
-    implicit none
-    integer,parameter :: KISEP=KI32
-    integer,            intent(out)         :: ierr
-    integer,            intent(in)          :: u
-    integer(kind=KIOFS),intent(in)          :: skip
-    integer(kind=KISEP),intent(in)          :: isep
-    logical,            intent(in)          :: pre, post
-    logical,            intent(in)          :: swap
-    integer(kind=KIOFS),intent(in),optional :: jpos      ! position in stream unit
-    integer(kind=KIOFS) :: jposf
-    ierr = 0
-    if (ierr.eq.0) call sus_write_isep(ierr, u, isep, post, swap, jpos)
-    if (ierr.eq.0) inquire(unit=u, IOSTAT=ierr, POS=jposf)
-    if (ierr.eq.0) call sus_write_isep(ierr, u, isep, pre,  swap, jposf + skip)
-  end subroutine sus_blank_iset
-!!!_ + separator
-!!!_  & sus_write_isep - write 32-bit separator
-  subroutine sus_write_isep_i (ierr, u, sep, sub, swap, pos)
-    use TOUZA_Std_utl,only: choice
-    implicit none
-    integer,parameter :: KISEP=KI32, KARG=KI32
-    integer,            intent(out)         :: ierr
-    integer,            intent(in)          :: u
-    integer(KIND=KARG), intent(in)          :: sep
-    logical,            intent(in),optional :: sub
-    logical,            intent(in),optional :: swap
-    integer(KIND=KIOFS),intent(in),optional :: pos
-    integer(KIND=KISEP) :: isep
-
-    isep = sep
-    if (choice(.false., sub)) isep = - isep
-    if (choice(.false., swap)) isep = sus_eswap(isep)
-    if (present(pos)) then
-       write(UNIT=u, IOSTAT=ierr, POS=pos) isep
-    else
-       write(UNIT=u, IOSTAT=ierr) isep
-    endif
-  end subroutine sus_write_isep_i
-  subroutine sus_write_isep_l (ierr, u, sep, sub, swap, pos)
-    use TOUZA_Std_utl,only: choice
-    implicit none
-    integer,parameter :: KISEP=KI32, KARG=KI64
-    integer,            intent(out)         :: ierr
-    integer,            intent(in)          :: u
-    integer(KIND=KARG), intent(in)          :: sep
-    logical,            intent(in),optional :: sub
-    logical,            intent(in),optional :: swap
-    integer(KIND=KIOFS),intent(in),optional :: pos
-    integer(KIND=KISEP) :: isep
-
-    ! todo: check overflow
-    isep = int(sep, KIND=KISEP)
-    if (choice(.false., sub)) isep = - isep
-    if (choice(.false., swap)) isep = sus_eswap(isep)
-    if (present(pos)) then
-       write(UNIT=u, IOSTAT=ierr, POS=pos) isep
-    else
-       write(UNIT=u, IOSTAT=ierr) isep
-    endif
-  end subroutine sus_write_isep_l
-!!!_  & sus_write_lsep - write 64-bit separator
-  subroutine sus_write_lsep_i (ierr, u, sep, swap, pos)
-    use TOUZA_Std_utl,only: choice
-    implicit none
-    integer,parameter :: KISEP=KI64, KARG=KI32
-    integer,            intent(out)         :: ierr
-    integer,            intent(in)          :: u
-    integer(KIND=KARG), intent(in)          :: sep
-    logical,            intent(in),optional :: swap
-    integer(KIND=KIOFS),intent(in),optional :: pos
-    integer(KIND=KISEP) :: lsep
-
-    if (choice(.false., swap)) then
-       lsep = sus_eswap(sep)
-    else
-       lsep = sep
-    endif
-    if (present(pos)) then
-       write(UNIT=u, IOSTAT=ierr, POS=pos) lsep
-    else
-       write(UNIT=u, IOSTAT=ierr) lsep
-    endif
-  end subroutine sus_write_lsep_i
-  subroutine sus_write_lsep_l (ierr, u, sep, swap, pos)
-    use TOUZA_Std_utl,only: choice
-    implicit none
-    integer,parameter :: KISEP=KI64, KARG=KI64
-    integer,            intent(out)         :: ierr
-    integer,            intent(in)          :: u
-    integer(KIND=KARG), intent(in)          :: sep
-    logical,            intent(in),optional :: swap
-    integer(KIND=KIOFS),intent(in),optional :: pos
-    integer(KIND=KISEP) :: lsep
-
-    if (choice(.false., swap)) then
-       lsep = sus_eswap(sep)
-    else
-       lsep = sep
-    endif
-    if (present(pos)) then
-       write(UNIT=u, IOSTAT=ierr, POS=pos) lsep
-    else
-       write(UNIT=u, IOSTAT=ierr) lsep
-    endif
-  end subroutine sus_write_lsep_l
-!!!_  & sus_read_isep - read 32-bit separator
-  subroutine sus_read_isep_i (ierr, u, sep, pos, swap)
-    use TOUZA_Std_utl,only: choice
-    implicit none
-    integer,parameter :: KISEP=KI32, KARG=KI32
-    integer,            intent(out)         :: ierr
-    integer,            intent(in)          :: u
-    integer(KIND=KARG), intent(out)         :: sep
-    integer(KIND=KIOFS),intent(in),optional :: pos
-    logical,            intent(in),optional :: swap
-
-    if (present(pos)) then
-       read(UNIT=u, IOSTAT=ierr, POS=pos) sep
-    else
-       read(UNIT=u, IOSTAT=ierr) sep
-    endif
-    if (choice(.false., swap)) then
-       if (ierr.eq.0) sep = sus_eswap(sep)
-    endif
-  end subroutine sus_read_isep_i
-  subroutine sus_read_isep_l (ierr, u, sep, pos, swap)
-    use TOUZA_Std_utl,only: choice
-    implicit none
-    integer,parameter :: KISEP=KI32, KARG=KI64
-    integer,            intent(out)         :: ierr
-    integer,            intent(in)          :: u
-    integer(KIND=KARG), intent(out)         :: sep
-    integer(KIND=KIOFS),intent(in),optional :: pos
-    logical,            intent(in),optional :: swap
-    integer(KIND=KISEP) :: isep
-    ! todo: check overflow
-    if (present(pos)) then
-       read(UNIT=u, IOSTAT=ierr, POS=pos) isep
-    else
-       read(UNIT=u, IOSTAT=ierr) isep
-    endif
-    if (choice(.false., swap)) then
-       if (ierr.eq.0) then
-          isep = sus_eswap(isep)
-          sep = isep
-       endif
-    else
-       if (ierr.eq.0) sep = isep
-    endif
-  end subroutine sus_read_isep_l
-!!!_  & sus_read_lsep - read 64-bit separator
-  subroutine sus_read_lsep_i (ierr, u, sep, pos, swap)
-    use TOUZA_Std_utl,only: choice
-    implicit none
-    integer,parameter :: KISEP=KI64, KARG=KI32
-    integer,            intent(out)         :: ierr
-    integer,            intent(in)          :: u
-    integer(KIND=KARG), intent(out)         :: sep
-    integer(KIND=KIOFS),intent(in),optional :: pos
-    logical,            intent(in),optional :: swap
-    integer(KIND=KISEP) :: lsep
-
-    if (present(pos)) then
-       read(UNIT=u, IOSTAT=ierr, POS=pos) lsep
-    else
-       read(UNIT=u, IOSTAT=ierr) lsep
-    endif
-    ! to do: check overflow
-    if (choice(.false., swap)) then
-       if (ierr.eq.0) then
-          lsep = sus_eswap(lsep)
-          sep = int(lsep, KIND=KARG)
-       endif
-    else
-       if (ierr.eq.0) sep = int(lsep, KIND=KARG)
-    endif
-  end subroutine sus_read_lsep_i
-  subroutine sus_read_lsep_l (ierr, u, sep, pos, swap)
-    use TOUZA_Std_utl,only: choice
-    implicit none
-    integer,parameter :: KISEP=KI64, KARG=KI64
-    integer,            intent(out)         :: ierr
-    integer,            intent(in)          :: u
-    integer(KIND=KARG), intent(out)         :: sep
-    integer(KIND=KIOFS),intent(in),optional :: pos
-    logical,            intent(in),optional :: swap
-    if (present(pos)) then
-       read(UNIT=u, IOSTAT=ierr, POS=pos) sep
-=======
+    use TOUZA_Std_utl,only: choice
+    implicit none
     integer,parameter :: KISEP=KI64, KARG=KI32
     integer,            intent(out)         :: ierr
     integer,            intent(in)          :: u
@@ -8881,17 +5659,13 @@
     if (present(pos)) then
        apos = sus_pos_r2abs(pos, u, whence)
        read(UNIT=u, IOSTAT=ierr, POS=apos) sep
->>>>>>> bfa2bbf9
     else
        read(UNIT=u, IOSTAT=ierr) sep
     endif
     if (choice(.false., swap)) then
        if (ierr.eq.0) sep = sus_eswap(sep)
     endif
-<<<<<<< HEAD
-=======
     if (ierr.gt.0) ierr = _ERROR(ERR_IO_GENERAL)
->>>>>>> bfa2bbf9
   end subroutine sus_read_lsep_l
 !!!_ + data
 !!!_  & sus_write - write data with optional byte-swapping
@@ -9024,12 +5798,9 @@
     integer,            intent(in)          :: n
     logical,            intent(in),optional :: swap
     integer(kind=KIOFS),intent(in),optional :: pos
-<<<<<<< HEAD
-=======
     integer,            intent(in),optional :: whence
     integer(KIND=KIOFS) :: apos
 
->>>>>>> bfa2bbf9
     if (present(swap)) continue
     if (present(pos)) then
        apos = sus_pos_r2abs(pos, u, whence)
@@ -9188,10 +5959,7 @@
     integer,            intent(in),optional :: whence
     integer(KIND=KIOFS) :: apos
     integer j
-<<<<<<< HEAD
-=======
-
->>>>>>> bfa2bbf9
+
     if (present(swap)) continue
     if (present(pos)) then
        apos = sus_pos_r2abs(pos, u, whence)
@@ -9358,12 +6126,9 @@
     integer,            intent(in)          :: n
     logical,            intent(in),optional :: swap
     integer(kind=KIOFS),intent(in),optional :: pos
-<<<<<<< HEAD
-=======
     integer,            intent(in),optional :: whence
     integer(KIND=KIOFS) :: apos
 
->>>>>>> bfa2bbf9
     if (present(swap)) continue
     if (present(pos)) then
        apos = sus_pos_r2abs(pos, u, whence)
@@ -9452,8 +6217,6 @@
          &          ISHFT(IBITS(V, LBU*7, LBU), LBU*0))))
     return
   end function sus_swap_l
-<<<<<<< HEAD
-=======
 !!!_  & sus_pos_a2rel() - convert absolute (system) position to various
   integer(kind=KIOFS) function sus_pos_a2rel &
        & (apos, u, whence) &
@@ -9572,7 +6335,6 @@
     if (ierr.gt.0) ierr = _ERROR(ERR_IO_GENERAL)
   end subroutine sus_getpos
 
->>>>>>> bfa2bbf9
 !!!_  & sus_rseek - seek position to read
   subroutine sus_rseek &
        & (ierr, u, step, whence, fmt)
@@ -10345,11 +7107,7 @@
     u = 10
     ierr = 0
     if (ierr.eq.0) call sus_open(ierr, u, file, ACTION='RW', STATUS='O', POSITION='AP')
-<<<<<<< HEAD
-    if (ierr.eq.0) inquire(u, POS=jposh, IOSTAT=ierr)
-=======
     if (ierr.eq.0) call sus_getpos(ierr, jposh, u)
->>>>>>> bfa2bbf9
     if (ierr.eq.0) then
 111    format('suspend: head = ', Z8.8)
        write(*, 111) jposh - 1
