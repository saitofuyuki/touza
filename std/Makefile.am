--- conflicted
+++ resolved
@@ -1,11 +1,7 @@
 # touza/std Makefile.am
 # Maintainer:  SAITO Fuyuki
 # Created: May 27 2020
-<<<<<<< HEAD
-# Time-stamp: <2023/02/25 15:56:23 fuyuki Makefile.am>
-=======
 # Time-stamp: <2023/03/19 22:47:32 fuyuki Makefile.am>
->>>>>>> bfa2bbf9
 #
 # Copyright (C) 2020-2023
 #           Japan Agency for Marine-Earth Science and Technology
@@ -19,87 +15,6 @@
 
 include $(top_srcdir)/aminclude_static.am
 
-<<<<<<< HEAD
-include_HEADERS	=	touza_std.h
-
-noinst_LTLIBRARIES	=	libtouza_local.la
-
-libtouza_local_la_SOURCES = std_prc.F90 std_utl.F90 std_log.F90 std_wsh.F90 \
-							std_bld.F90 std_mwe.F90 std_fun.F90 std_env.F90 \
-							std_ipc.F90 std_sus.F90 std_arg.F90 std_htb.F90 \
-							std.F90 $(include_HEADERS)
-
-MOSTLYCLEANFILES	+=	fort.*
-
-TEST_COMMON_LIBS		=	$(noinst_LTLIBRARIES)
-
-check_PROGRAMS			=	test_std_prc test_std_utl test_std_log \
-							test_std_bld test_std_mwe test_std_fun test_std_env \
-							test_std_sus test_std_arg
-check_PROGRAMS += test_std_htb1 test_std_htb2 test_std_htb3
-check_PROGRAMS += test_std_sus1 test_std_sus2
-check_PROGRAMS += test_std_ipc1 test_std_ipc2
-check_PROGRAMS += test_std
-
-test_std_prc_SOURCES	=	std_prc.F90
-test_std_prc_CPPFLAGS	=	$(AM_CPPFLAGS) -DTEST_STD_PRC=1
-test_std_prc_LDADD		=
-
-test_std_utl_SOURCES	=	std_utl.F90
-test_std_utl_CPPFLAGS	=	$(AM_CPPFLAGS) -DTEST_STD_UTL=1
-test_std_utl_LDADD		=	$(TEST_COMMON_LIBS)
-
-test_std_log_SOURCES	=	std_log.F90
-test_std_log_CPPFLAGS	=	$(AM_CPPFLAGS) -DTEST_STD_LOG=1
-test_std_log_LDADD		=	$(TEST_COMMON_LIBS)
-
-test_std_fun_SOURCES	=	std_fun.F90
-test_std_fun_CPPFLAGS	=	$(AM_CPPFLAGS) -DTEST_STD_FUN=1
-test_std_fun_LDADD		=	$(TEST_COMMON_LIBS)
-
-test_std_env_SOURCES	=	std_env.F90
-test_std_env_CPPFLAGS	=	$(AM_CPPFLAGS) -DTEST_STD_ENV=1
-test_std_env_LDADD		=	$(TEST_COMMON_LIBS)
-
-test_std_sus_SOURCES	=	std_sus.F90
-test_std_sus_CPPFLAGS	=	$(AM_CPPFLAGS) -DTEST_STD_SUS=9
-test_std_sus_LDADD		=	$(TEST_COMMON_LIBS)
-
-test_std_sus1_SOURCES	=	std_sus.F90
-test_std_sus1_CPPFLAGS	=	$(AM_CPPFLAGS) -DTEST_STD_SUS=1
-test_std_sus1_LDADD		=	$(TEST_COMMON_LIBS)
-test_std_sus2_SOURCES	=	std_sus.F90
-test_std_sus2_CPPFLAGS	=	$(AM_CPPFLAGS) -DTEST_STD_SUS=2
-test_std_sus2_LDADD		=	$(TEST_COMMON_LIBS)
-
-test_std_arg_SOURCES	=	std_arg.F90
-test_std_arg_CPPFLAGS	=	$(AM_CPPFLAGS) -DTEST_STD_ARG=1
-test_std_arg_LDADD		=	$(TEST_COMMON_LIBS)
-
-test_std_bld_SOURCES	=	std_bld.F90
-test_std_bld_CPPFLAGS	=	$(AM_CPPFLAGS) -DTEST_STD_BLD=1
-test_std_bld_LDADD		=	$(TEST_COMMON_LIBS)
-
-test_std_mwe_SOURCES	=	std_mwe.F90
-test_std_mwe_CPPFLAGS	=	$(AM_CPPFLAGS) -DTEST_STD_MWE=1
-test_std_mwe_LDADD		=	$(TEST_COMMON_LIBS)
-
-test_std_htb1_SOURCES	=	std_htb.F90
-test_std_htb1_CPPFLAGS	=	$(AM_CPPFLAGS) -DTEST_STD_HTB=1
-test_std_htb1_LDADD		=	$(TEST_COMMON_LIBS)
-
-test_std_htb2_SOURCES	=	$(test_std_htb1_SOURCES)
-test_std_htb2_CPPFLAGS	=	$(AM_CPPFLAGS) -DTEST_STD_HTB=2
-test_std_htb2_LDADD		=	$(test_std_htb1_LDADD)
-
-test_std_htb3_SOURCES	=	$(test_std_htb1_SOURCES)
-test_std_htb3_CPPFLAGS	=	$(AM_CPPFLAGS) -DTEST_STD_HTB=3
-test_std_htb3_LDADD		=	$(test_std_htb1_LDADD)
-
-test_std_SOURCES	=	std.F90
-test_std_CPPFLAGS	=	$(AM_CPPFLAGS) -DTEST_STD=1
-test_std_LDADD		=	$(TEST_COMMON_LIBS)
-=======
 include_HEADERS = touza_std.h
 
 noinst_LTLIBRARIES = libtouza_local.la
@@ -217,15 +132,6 @@
 test_std_CPPFLAGS = $(AM_CPPFLAGS) -DTEST_STD=1
 test_std_LDADD = $(TEST_COMMON_LIBS)
 EXTRA_test_std_DEPENDENCIES = $(test_std_LDADD)
->>>>>>> bfa2bbf9
-
-test_std_ipc1_SOURCES	=	std_ipc.F90
-test_std_ipc1_CPPFLAGS	=	$(AM_CPPFLAGS) -DTEST_STD_IPC=1
-test_std_ipc1_LDADD		=	$(TEST_COMMON_LIBS)
-
-test_std_ipc2_SOURCES	=	$(test_std_ipc1_SOURCES)
-test_std_ipc2_CPPFLAGS	=	$(AM_CPPFLAGS) -DTEST_STD_IPC=2
-test_std_ipc2_LDADD		=	$(test_std_ipc1_LDADD)
 
 include Makedep.inc
 
