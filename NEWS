--- conflicted
+++ resolved
@@ -1,17 +1,11 @@
 # TOUZA news
 # Maintainer: SAITO Fuyuki
-<<<<<<< HEAD
-# Time-stamp: <2023/01/30 17:47:55 fuyuki NEWS>
-=======
 # Time-stamp: <2023/03/23 16:58:10 fuyuki NEWS>
->>>>>>> bfa2bbf9
 
 TOUZA news - user-visible changes
 
 Please refer ChangeLog and git log for more information.
 
-<<<<<<< HEAD
-=======
 * Changes in 1.10.0 from 1.09.0
 ** Major changes
 - (jmz/chak) [SEVERE] file-open errors message improved.
@@ -24,7 +18,6 @@
 - [SEVERE] fix urt reading, etc
 - [severe] fix ulast recording at new_unit().
 
->>>>>>> bfa2bbf9
 * Changes in 1.09.0 from 1.08.1
 ** Major changes
 - cache, c-interfaces, slice read access features etc for Nnview.
