!!!_! trapiche_pack.F90 - TOUZA/Trapiche integer packing/unpacking
! Maintainer: SAITO Fuyuki
! Created: Feb 26 2021
<<<<<<< HEAD
#define TIME_STAMP 'Time-stamp: <2023/03/06 17:38:55 fuyuki trapiche_pack.F90>'
=======
#define TIME_STAMP 'Time-stamp: <2023/03/18 15:09:32 fuyuki trapiche_pack.F90>'
>>>>>>> bfa2bbf9
!!!_! MANIFESTO
!
! Copyright (C) 2021,2022,2023
!           Japan Agency for Marine-Earth Science and Technology
!
! Licensed under the Apache License, Version 2.0
!   (https://www.apache.org/licenses/LICENSE-2.0)
!
#ifdef HAVE_CONFIG_H
#  include "touza_config.h"
#endif
#include "touza_trp.h"
#ifndef   TEST_TRAPICHE_PACK
#  define TEST_TRAPICHE_PACK 0
#endif
!!!_@ TOUZA_Trp_pack - trapiche packing manager
module TOUZA_Trp_pack
!!!_ = declaration
  use TOUZA_Trp_std,only: KI8, KI32, KI64, &
       & control_mode, control_deep, is_first_force, &
       & unit_global,  trace_fine,   trace_control
#if OPT_USE_IPC_IBITS
  use TOUZA_Trp_std,only: ipc_IBITS
#endif
  implicit none
  private
!!!_  - public parameters
  ! relleno (filling method)
  integer,parameter,public :: RELLENO_TRANSPOSE  = 0                       ! transposed packing
  integer,parameter,public :: RELLENO_SEQUENTIAL = 1                       ! sequential packing
  integer,parameter,public :: RELLENO_STRIDE     = RELLENO_SEQUENTIAL + 2  ! sequential packing (stride)
  integer,parameter,public :: RELLENO_MANUAL     = 8                       ! manual expansion if possible

!!!_  - dunp - unpack property complex -- dunp(npropd, :)
  integer,parameter,public :: npropd = 4  ! size of dunp first rank
  integer,parameter,public :: p_cbgn = 1  ! unpack offset
  integer,parameter,public :: p_bofs = 2  ! buffer offset
  integer,parameter,public :: p_orgm = 3  ! buffer mask (origin)
  integer,parameter,public :: p_xofs = 4  ! extra buffer offset

!!!_  - static
  integer,save :: init_mode = 0
  integer,save :: init_counts = 0
  integer,save :: diag_counts = 0
  integer,save :: fine_counts = 0
  integer,save :: lev_verbose = TRP_MSG_LEVEL
  integer,save :: err_default = ERR_NO_INIT
  integer,save :: ulog = unit_global
# define __MDL__ 'p'
# define _ERROR(E) (E - ERR_MASK_TRP_PACK)
!!!_  - common
  ! character(len=256) :: tmsg
!!!_  - interfaces
  interface pack_store
     module procedure pack_store_ii, pack_store_ll
  end interface pack_store
  interface pack_restore
     module procedure pack_restore_ii, pack_restore_ll
  end interface pack_restore
  interface pack_restore_slice
     module procedure pack_restore_slice_ii
  end interface pack_restore_slice
  interface pack_restore_dunp
     module procedure pack_restore_dunp_ii
  end interface pack_restore_dunp

  interface pack_store_trn
     module procedure pack_store_trn_ii, pack_store_trn_ll
  end interface pack_store_trn
  interface pack_restore_trn
     module procedure pack_restore_trn_ii, pack_restore_trn_ll
  end interface pack_restore_trn

  interface pack_store_trn_sp1
     module procedure pack_store_trn_sp1_ii, pack_store_trn_sp1_ll
  end interface pack_store_trn_sp1
  interface pack_restore_trn_sp1
     module procedure pack_restore_trn_sp1_ii, pack_restore_trn_sp1_ll
  end interface pack_restore_trn_sp1

  interface pack_store_trn_spdiv
     module procedure pack_store_trn_spdiv_ii, pack_store_trn_spdiv_ll
  end interface pack_store_trn_spdiv
  interface pack_restore_trn_spdiv
     module procedure pack_restore_trn_spdiv_ii, pack_restore_trn_spdiv_ll
  end interface pack_restore_trn_spdiv

  interface pack_store_seq
     module procedure pack_store_seq_ii, pack_store_seq_ll
  end interface pack_store_seq
  interface pack_restore_seq
     module procedure pack_restore_seq_ii, pack_restore_seq_ll
  end interface pack_restore_seq

  interface pack_store_seq_sp1
     module procedure pack_store_seq_sp1_ii, pack_store_seq_sp1_ll
  end interface pack_store_seq_sp1
  interface pack_restore_seq_sp1
     module procedure pack_restore_seq_sp1_ii, pack_restore_seq_sp1_ll
  end interface pack_restore_seq_sp1

  interface pack_store_str
     module procedure pack_store_str_ii, pack_store_str_ll
  end interface pack_store_str
  interface pack_restore_str
     module procedure pack_restore_str_ii, pack_restore_str_ll
  end interface pack_restore_str

  interface pack_store_str_sp1
     module procedure pack_store_str_sp1_ii, pack_store_str_sp1_ll
  end interface pack_store_str_sp1
  interface pack_restore_str_sp1
     module procedure pack_restore_str_sp1_ii, pack_restore_str_sp1_ll
  end interface pack_restore_str_sp1

  interface count_packed
     module procedure count_packed_ii, count_packed_ll
  end interface count_packed

  interface show_packed
     module procedure show_packed_i, show_packed_l
  end interface show_packed

  interface mask_to_idxl
     module procedure mask_to_idxl_i
  end interface mask_to_idxl
  interface mask_to_idxl_seq
     module procedure mask_to_idxl_seq_i
  end interface mask_to_idxl_seq

<<<<<<< HEAD
=======
  interface mask_count_defined
     module procedure mask_count_defined_i
  end interface mask_count_defined

>>>>>>> bfa2bbf9
  interface pack_gen_dspl
     module procedure pack_gen_dspl_i
  end interface pack_gen_dspl
  interface pack_gen_dspl_seq
     module procedure pack_gen_dspl_seq_i
  end interface pack_gen_dspl_seq

  interface pack_gen_runl
     module procedure pack_gen_runl_i
  end interface pack_gen_runl
  interface pack_gen_runl_seq
     module procedure pack_gen_runl_seq_i
  end interface pack_gen_runl_seq

  interface gen_bfc_slice
     module procedure gen_bfc_slice_i
  end interface gen_bfc_slice
  interface gen_bfc_slice_seq
     module procedure gen_bfc_slice_seq_i
  end interface gen_bfc_slice_seq

  interface gen_bfc_idxl
     module procedure gen_bfc_idxl_i
  end interface gen_bfc_idxl
  interface gen_bfc_idxl_seq
     module procedure gen_bfc_idxl_seq_i
  end interface gen_bfc_idxl_seq

  interface popcount_tab
     module procedure popcount_tab_i, popcount_tab_l
  end interface popcount_tab
!!!_  - public
  public init, diag, finalize
  public count_packed
  public pack_store,          pack_restore
  public pack_restore_slice,  pack_restore_dunp
#if TEST_TRAPICHE_PACK
  public pack_store_trn,      pack_restore_trn
  public pack_store_trn_sp1,  pack_restore_trn_sp1
  public pack_store_trn_spdiv,pack_restore_trn_spdiv
  public pack_store_seq,      pack_restore_seq
  public pack_store_seq_sp1,  pack_restore_seq_sp1
  public pack_store_str,      pack_restore_str
  public pack_store_str_sp1,  pack_restore_str_sp1
#endif
  public unparse_relleno
  public show_props_trn,    show_packed
  public div_ceiling,       div_ceiling_safe
  public mask_to_idxl,      mask_to_idxl_seq
<<<<<<< HEAD
=======
  public mask_count_defined
>>>>>>> bfa2bbf9
  public pack_gen_dspl,     pack_gen_runl,     gen_bfc_slice
  public gen_bfc_idxl
#if TEST_TRAPICHE_PACK
  public pack_gen_dspl_seq, pack_gen_runl_seq, gen_bfc_slice_seq
  public gen_bfc_idxl_seq
#endif
  public popcount_tab
  public set_loop_slice
  public is_in_slice
#if TEST_TRAPICHE_PACK
  public count_zones
#endif
!!!_   . TOUZA_Trp_std
  public KI8, KI32, KI64

!!!_ + common interfaces
contains
!!!_  & init
  subroutine init(ierr, u, levv, mode, stdv)
    use TOUZA_Trp_std,only: choice, ts_init=>init
    implicit none
    integer,intent(out)         :: ierr
    integer,intent(in),optional :: u, levv, mode, stdv

    integer lv, md, lmd

    ierr = 0

    md = control_mode(mode, MODE_DEEPEST)
    init_mode = md

    if (md.ge.MODE_SURFACE) then
       err_default = ERR_SUCCESS
       lv = choice(lev_verbose, levv)
       if (is_first_force(init_counts, md)) then
          ulog = choice(ulog, u)
          lev_verbose = lv
       endif
       lmd = control_deep(md)
       if (md.ge.MODE_SHALLOW) then
          if (ierr.eq.0) call ts_init(ierr, u=ulog, levv=lv, mode=lmd, stdv=stdv)
       endif
       init_counts = init_counts + 1
       if (ierr.ne.0) err_default = _ERROR(ERR_FAILURE_INIT)
    endif
    return
  end subroutine init

!!!_  & diag
  subroutine diag(ierr, u, levv, mode)
    use TOUZA_Trp_std,only: choice, msg, ts_diag=>diag, is_msglev_normal
    implicit none
    integer,intent(out)         :: ierr
    integer,intent(in),optional :: u
    integer,intent(in),optional :: levv
    integer,intent(in),optional :: mode
    integer utmp, lv, md, lmd

    ierr = err_default

    md = control_mode(mode, init_mode)
    utmp = choice(ulog, u)
    lv = choice(lev_verbose, levv)

    if (md.ge.MODE_SURFACE) then
       call trace_control &
            & (ierr, md, pkg=PACKAGE_TAG, grp=__GRP__, mdl=__MDL__, fun='diag', u=utmp, levv=lv)
       if (is_first_force(diag_counts, md)) then
          if (ierr.eq.0) then
             if (is_msglev_normal(lv)) call msg(TIME_STAMP, __MDL__, utmp)
          endif
       endif
       lmd = control_deep(md)
       if (md.ge.MODE_SHALLOW) then
          if (ierr.eq.0) call ts_diag(ierr, utmp, lv, mode=lmd)
       endif
       diag_counts = diag_counts + 1
    endif
    return
  end subroutine diag

!!!_  & finalize
  subroutine finalize(ierr, u, levv, mode)
    use TOUZA_Trp_std,only: ts_finalize=>finalize, choice
    implicit none
    integer,intent(out)         :: ierr
    integer,intent(in),optional :: u
    integer,intent(in),optional :: levv
    integer,intent(in),optional :: mode
    integer utmp, lv, md, lmd

    ierr = err_default

    md = control_mode(mode, init_mode)
    utmp = choice(ulog, u)
    lv = choice(lev_verbose, levv)

    if (md.ge.MODE_SURFACE) then
       if (is_first_force(fine_counts, md)) then
          call trace_fine &
               & (ierr, md, init_counts, diag_counts, fine_counts, &
               &  pkg=__PKG__, grp=__GRP__, mdl=__MDL__, fun='finalize', u=utmp, levv=lv)
       endif
       lmd = control_deep(md)
       if (md.ge.MODE_SHALLOW) then
          if (ierr.eq.0) call ts_finalize (ierr, utmp, levv, mode=lmd)
       endif
       fine_counts = fine_counts + 1
    endif
    return
  end subroutine finalize

!!!_ + user subroutines
!!!_  & pack_trim - trim arrays according to its range
  subroutine pack_trim_i &
       & (ierr, minc, nbits, icanaz, mem, nbskp, kxsp)
    use TOUZA_Trp_std,only: choice, first_bit
    implicit none
    integer,parameter :: KICNZ = KI32
    integer,            intent(out)         :: ierr
    integer(kind=KICNZ),intent(out)         :: minc, nbits
    integer(kind=KICNZ),intent(inout)       :: icanaz(0:*)  ! source buffer
    integer,            intent(in)          :: mem
    integer,            intent(in),optional :: nbskp
    integer(kind=KICNZ),intent(in),optional :: kxsp

    integer,parameter   :: mold  = 0_KICNZ
    integer(kind=KICNZ) :: maxp, minn
    integer(kind=KICNZ) :: kofs
    integer(kind=KICNZ) :: nw, nb, mc
    integer,parameter   :: lbits = BIT_SIZE(mold)
    integer(kind=KICNZ) :: lpos = + HUGE(mold)
    integer(kind=KICNZ) :: lneg = (- HUGE(mold)) - 1

    ierr = err_default
    kofs = max(-1_KICNZ, choice(-1_KICNZ, kxsp)) + 1_KICNZ

    nb   = min(lbits - 1, max(0, choice(lbits, nbskp)))
    mc   = (- (2 ** (nb - 1)) * 2) + kofs     ! - [max counts]

    maxp = MAXVAL(icanaz(0:mem-1))
    minn = MINVAL(icanaz(0:mem-1))
    if (maxp.eq.lneg) then

    else if (maxp.lt.0 .or. minn.ge.kofs) then
       nw = ((- maxp) + minn) - 1   ! - [counts]
    else if (maxp.lt.kofs) then

    else if (minn.lt.kofs) then

    else if ((minn + HUGE(0_KICNZ)).ge.maxp) then
       nw = ((- maxp) + minn) - 1   ! - [counts]
    else
       nw = 1
    endif

    if (nw.lt.0) then
       nbits = first_bit(- (nw + 1))
       if (nw .ge. mc) then         ! counts <= max
          minc = minn
          if (maxp.lt.0) then
             ! v < 0
             icanaz(0:mem-1) = icanaz(0:mem-1) - minc + kofs
          else if (minn.ge.0) then
             ! v > 0
             where (icanaz(0:mem-1).ge.kofs)
                icanaz(0:mem-1) = icanaz(0:mem-1) - minc + kofs
             endwhere
          else
             where (icanaz(0:mem-1).ge.kofs .or. icanaz(0:mem-1).lt.0)
                icanaz(0:mem-1) = icanaz(0:mem-1) - minc + kofs
             endwhere
          endif
       else
          minc = 0
       endif
    else
       nbits = lbits
       minc  = 0
    endif

  end subroutine pack_trim_i

#if 0 /* meta comment */
!!!_  & pack_trim_full - trim arrays according to its range (case if full bits)
  subroutine pack_trim_full_i &
       & (ierr, minc, nbits, icanaz, mem, nbskp, kxsp)
    use TOUZA_Trp_std,only: choice, first_bit
    implicit none
    integer,parameter :: KICNZ = KI32
    integer,            intent(out)   :: ierr
    integer(kind=KICNZ),intent(out)   :: minc, nbits
    integer(kind=KICNZ),intent(inout) :: icanaz(0:*)  ! source buffer
    integer,            intent(in)    :: mem
    integer,            intent(in)    :: nbskp
    integer(kind=KICNZ),intent(in)    :: kxsp

    integer(kind=KICNZ) :: maxp, minp, maxn, minn
    integer(kind=KICNZ) :: nc, nb
    integer(kind=KICNZ) :: ntgt
    integer(kind=KICNZ) :: kofs
    integer,parameter   :: mold  = 0_KICNZ
    integer,parameter   :: lbits = BIT_SIZE(mold)
    integer(kind=KICNZ) :: lpos = + HUGE(mold)
    integer(kind=KICNZ) :: lneg = - HUGE(mold) - 1

    ierr = 0

    minc  = 0
    nbits = lbits

    kofs = max(0, 1 + kxsp)
    nb   = min(lbits - 1, max(0, nbskp))
    ntgt = (- (2 ** (nb - 1)) * 2) + kofs ! negative counts, to allow 1+HUGE()

    minn = MINVAL(icanaz(0:mem-1))
    maxp = MAXVAL(icanaz(0:mem-1))
    if (maxp.le.kxsp) then
       ! negative AND special
       if (maxp.ge.0) then
          maxn = MAXVAL(icanaz(0:mem-1), icanaz(0:mem-1).lt.0)
       else
          maxn = maxp
       endif
       ! - (maxn - minn + 1)
       nc = minn - (maxn + 1)   ! negative counts
       ! -nc <= -ntgt
       if (nc.ge.ntgt) minc = minn
    else
       ! negative to positive
       if ((minn + lpos).ge.maxp) then
          nw = ((- maxp) + minn) - 1   ! - [counts]
       endif
    endif
    if (minc.eq.lneg) then
       where (icanaz(0:mem-1).ge.kofs .or. icanaz(0:mem-1).lt.0)
          ! icanaz(0:mem-1) = (icanaz(0:mem-1) - (llim+1)) + (kofs + 1)
          ! a-llim == a +(Huge+1) may not give correct answer
          icanaz(0:mem-1) = IBCLR(icanaz(0:mem-1), lbits-1) + kofs
       endwhere
    else if (minc.ne.0) then
       where (icanaz(0:mem-1).ge.kofs .or. icanaz(0:mem-1).lt.0)
          icanaz(0:mem-1) = (icanaz(0:mem-1) - minc) + kofs
       endwhere
    endif

  end subroutine pack_trim_full_i
#endif /* meta comment */

!!!_  & pack_store - pack_store dispatcher
  subroutine pack_store_ii &
       & (ierr,   ibagaz, &
       &  icanaz, mem,   nbits,  kpack)
    implicit none
    integer,parameter :: KIBGZ = KI32, KICNZ = KI32

    integer,            intent(out) :: ierr
    integer(kind=KIBGZ),intent(out) :: ibagaz(0:*)  ! destination buffer
    integer(kind=KICNZ),intent(in)  :: icanaz(0:*)  ! source buffer
    integer,            intent(in)  :: mem          ! number of items
    integer,            intent(in)  :: nbits        ! target bit sizes
    integer,            intent(in)  :: kpack        ! packing method
    integer,parameter :: lbits = bit_size(ibagaz(0))
    integer kp

    ierr = err_default
    if (nbits.eq.0) return
    kp = pack_method(+nbits, mem, kpack)
    select case (kp)
    case (RELLENO_SEQUENTIAL)
       if (is_enabled_manual(nbits, mem, kpack)) then
          if (nbits.eq.1) then
             call pack_store_seq_sp1_ii(ierr, ibagaz, icanaz, mem, nbits)
          else
             call pack_store_seq_ii(ierr, ibagaz, icanaz, mem, nbits)
          endif
       else
          call pack_store_seq_ii(ierr, ibagaz, icanaz, mem, nbits)
       endif
    case (RELLENO_STRIDE)
       if (is_enabled_manual(nbits, mem, kpack)) then
          if (nbits.eq.1) then
             call pack_store_str_sp1_ii(ierr, ibagaz, icanaz, mem, nbits)
          else
             call pack_store_str_ii(ierr, ibagaz, icanaz, mem, nbits)
          endif
       else
          call pack_store_str_ii(ierr, ibagaz, icanaz, mem, nbits)
       endif
    case (RELLENO_TRANSPOSE)
       if (is_enabled_manual(nbits, mem, kpack)) then
          if (nbits.eq.1) then
             call pack_store_trn_sp1_ii(ierr, ibagaz, icanaz, mem, nbits)
          else if (mod(lbits, nbits).eq.0) then
             call pack_store_trn_spdiv_ii(ierr, ibagaz, icanaz, mem, nbits)
          else
             call pack_store_trn_ii(ierr, ibagaz, icanaz, mem, nbits)
          endif
       else
          call pack_store_trn_ii(ierr, ibagaz, icanaz, mem, nbits)
       endif
    case default
       ierr = _ERROR(ERR_INVALID_SWITCH)
    end select
    return
  end subroutine pack_store_ii

  subroutine pack_store_ll &
       & (ierr,   ibagaz, &
       &  icanaz, mem,   nbits,  kpack)
    implicit none
    integer,parameter :: KIBGZ = KI64, KICNZ = KI64

    integer,            intent(out) :: ierr
    integer(kind=KIBGZ),intent(out) :: ibagaz(0:*)  ! destination buffer
    integer(kind=KICNZ),intent(in)  :: icanaz(0:*)  ! source buffer
    integer,            intent(in)  :: mem          ! number of items
    integer,            intent(in)  :: nbits        ! target bit sizes
    integer,            intent(in)  :: kpack        ! packing method
    integer kp

    ierr = err_default
    if (nbits.eq.0) return
    kp = pack_method(+nbits, mem, kpack)
    select case (kp)
    case (RELLENO_SEQUENTIAL)
       call pack_store_seq_ll(ierr, ibagaz, icanaz, mem, nbits)
    case (RELLENO_STRIDE)
       call pack_store_str_ll(ierr, ibagaz, icanaz, mem, nbits)
    case (RELLENO_TRANSPOSE)
       call pack_store_trn_ll(ierr, ibagaz, icanaz, mem, nbits)
    case default
       ierr = _ERROR(ERR_INVALID_SWITCH)
    end select
    return
  end subroutine pack_store_ll

!!!_  & pack_restore_slice - pack_restore wrapper (slice by runlength)
  subroutine pack_restore_slice_ii &
       & (ierr,   icanaz, &
       &  ibagaz, mem,    nbits, kpack, &
       &  lofs,   rsrc,   nfil,  bes,   nr)
    use TOUZA_Trp_std,only: choice
    implicit none
    integer,parameter :: KIBGZ = KI32, KICNZ = KI32
    integer,            intent(out) :: ierr
    integer(kind=KICNZ),intent(out) :: icanaz(0:*)  ! destination buffer
    integer(kind=KIBGZ),intent(in)  :: ibagaz(0:*)  ! source buffer
    integer,            intent(in)  :: mem          ! number of items
    integer,            intent(in)  :: nbits        ! target bit sizes
    integer,            intent(in)  :: kpack        ! packing method
    integer,            intent(in)  :: lofs(2, 0:*)
    integer,            intent(in)  :: rsrc(0:*)
    integer,            intent(in)  :: nfil
    integer,            intent(in)  :: bes(3, 0:*)
    integer,            intent(in)  :: nr

    integer next(0:nr), span(0:nr-1), gstep(0:nr)
    integer idx(0:nr-1)
    integer jgb
    integer jr, nrc
    integer icont, inext
    integer jf
    integer jb,    mb
    integer jcbgn, jcend
    integer corg,  cskp

    ierr = err_default
    call set_loop_slice(jgb, gstep, next, span, bes, nr)
    nrc = 0
    do jr = 0, nr - 1
       nrc = nrc + 1
       if (next(jr).gt.0) exit
    enddo
    icont = product(span(0:nrc-1))
    inext = sum(next(0:nrc-1)) + icont
    idx(0:nr-1) = 0
    jb = 0
    do jf = 0, nfil / 2 - 1
       mb     = rsrc(2 * jf + 1)
       jcbgn  = lofs(1, jf)
       jcend  = lofs(1, jf + 1)
       corg   = lofs(2, jf)
       cskp   = 0
       do
          if (jcbgn.ge.jcend) exit
          call pack_restore_ii(ierr, icanaz(jcbgn), ibagaz(jb), icont, nbits, kpack, corg, cskp)
          jcbgn = jcbgn + icont
          cskp  = cskp  + inext
          do jr = nrc, nr - 1
             idx(jr) = idx(jr) + 1
             if (idx(jr).lt.span(jr)) exit
             cskp = cskp + next(jr)
             idx(jr) = 0
          enddo
       enddo
       jb = jb + mb
    enddo
  end subroutine pack_restore_slice_ii

!!!_  & pack_restore_dunp - pack_restore wrapper (displacement+length list)
  subroutine pack_restore_dunp_ii &
       & (ierr,   icanaz, &
       &  ibagaz, mem,    nbits, kpack, &
       &  dunp,   nunp)
    use TOUZA_Trp_std,only: choice
    implicit none
    integer,parameter :: KIBGZ = KI32, KICNZ = KI32
    integer,            intent(out) :: ierr
    integer(kind=KICNZ),intent(out) :: icanaz(0:*)  ! destination buffer
    integer(kind=KIBGZ),intent(in)  :: ibagaz(0:*)  ! source buffer
    integer,            intent(in)  :: mem          ! number of items
    integer,            intent(in)  :: nbits        ! target bit sizes
    integer,            intent(in)  :: kpack        ! packing method
<<<<<<< HEAD
    integer,            intent(in)  :: dunp(3, 0:*)
=======
    integer,            intent(in)  :: dunp(npropd, 0:*)
>>>>>>> bfa2bbf9
    integer,            intent(in)  :: nunp

    integer ju
    integer jbofs
    integer jcbgn, ncont
    integer corg,  cskp

    ierr = err_default
    cskp = 0
    do ju = 0, nunp - 1
<<<<<<< HEAD
       jcbgn = dunp(1, ju)
       ncont = dunp(1, ju + 1) - jcbgn
       jbofs = dunp(2, ju)
       corg  = dunp(3, ju)
=======
       jcbgn = dunp(p_cbgn, ju)
       ncont = dunp(p_cbgn, ju + 1) - jcbgn
       jbofs = dunp(p_bofs, ju)
       corg  = dunp(p_orgm, ju)
>>>>>>> bfa2bbf9
       call pack_restore_ii(ierr, icanaz(jcbgn), ibagaz(jbofs), ncont, nbits, kpack, corg, cskp)
    enddo
  end subroutine pack_restore_dunp_ii

!!!_  & pack_restore - pack_restore dispatcher
  subroutine pack_restore_ii &
       & (ierr,   icanaz, &
       &  ibagaz, mem,    nbits, kpack, org, skip)
    use TOUZA_Trp_std,only: choice
    implicit none
    integer,parameter :: KIBGZ = KI32, KICNZ = KI32

    integer,            intent(out) :: ierr
    integer(kind=KICNZ),intent(out) :: icanaz(0:*)  ! destination buffer
    integer(kind=KIBGZ),intent(in)  :: ibagaz(0:*)  ! source buffer
    integer,            intent(in)  :: mem          ! number of items
    integer,            intent(in)  :: nbits        ! target bit sizes
    integer,            intent(in)  :: kpack        ! packing method
    integer,optional,   intent(in)  :: org          ! origin of source buffer
    integer,optional,   intent(in)  :: skip         ! cue size at source
    integer kp
    integer,parameter :: lbits = bit_size(ibagaz(0))
    integer xorg, xskip
    integer cofs, bofs
    ierr = err_default
    if (nbits.eq.0) then
       icanaz(0:mem-1) = 0
       return
    endif
    xskip = choice(0, skip)
    if (lbits.eq.nbits) then
       icanaz(0:mem-1) = ibagaz(xskip:xskip+mem-1)
       return
    endif
    xorg = choice(0, org)

    kp = pack_method(-nbits, mem, kpack)
    select case (kp)
    case (RELLENO_SEQUENTIAL)
       if (ierr.eq.0) then
          call pack_restore_seq_head_ii &
               & (ierr,   cofs,  bofs,  icanaz, &
               &  ibagaz, mem,   nbits, xorg,   xskip)
       endif
       if (ierr.eq.0) then
          if (is_enabled_manual(nbits, mem, kpack)) then
             if (nbits.eq.1) then
                call pack_restore_seq_sp1_ii(ierr, icanaz(cofs), ibagaz(bofs), mem - cofs, nbits)
             else
                call pack_restore_seq_ii(ierr, icanaz(cofs), ibagaz(bofs), mem - cofs, nbits)
             endif
          else
             call pack_restore_seq_ii(ierr, icanaz(cofs), ibagaz(bofs), mem - cofs, nbits)
          endif
       endif
    case (RELLENO_STRIDE)
       if (ierr.eq.0) then
          call pack_restore_seq_head_ii &
               & (ierr,   cofs,  bofs,  icanaz, &
               &  ibagaz, mem,   nbits, xorg,   xskip)
       endif
       if (ierr.eq.0) then
          if (is_enabled_manual(nbits, mem, kpack)) then
             if (nbits.eq.1) then
                call pack_restore_str_sp1_ii(ierr, icanaz(cofs), ibagaz(bofs), mem - cofs, nbits)
             else
                call pack_restore_str_ii(ierr, icanaz(cofs), ibagaz(bofs), mem - cofs, nbits)
             endif
          else
             call pack_restore_str_ii(ierr, icanaz(cofs), ibagaz(bofs), mem - cofs, nbits)
          endif
       endif
    case (RELLENO_TRANSPOSE)
       if (present(org)) then
          ierr = _ERROR(ERR_NOT_IMPLEMENTED)
          return
       endif
       if (is_enabled_manual(nbits, mem, kpack)) then
          if (nbits.eq.1) then
             call pack_restore_trn_sp1_ii(ierr, icanaz, ibagaz, mem, nbits)
          else if (mod(lbits, nbits).eq.0) then
             call pack_restore_trn_spdiv_ii(ierr, icanaz, ibagaz, mem, nbits)
          else
             call pack_restore_trn_ii(ierr, icanaz, ibagaz, mem, nbits)
          endif
       else
          call pack_restore_trn_ii(ierr, icanaz, ibagaz, mem, nbits)
       endif
    case default
       ierr = _ERROR(ERR_INVALID_SWITCH)
    end select
    return
  end subroutine pack_restore_ii

  subroutine pack_restore_ll &
       & (ierr,   icanaz, &
       &  ibagaz, mem,   nbits, kpack)
    implicit none
    integer,parameter :: KIBGZ = KI64, KICNZ = KI64

    integer,            intent(out) :: ierr
    integer(kind=KICNZ),intent(out) :: icanaz(0:*)  ! destination buffer
    integer(kind=KIBGZ),intent(in)  :: ibagaz(0:*)  ! source buffer
    integer,            intent(in)  :: mem          ! number of items
    integer,            intent(in)  :: nbits        ! target bit sizes
    integer,            intent(in)  :: kpack        ! packing method
    integer kp

    ierr = err_default
    if (nbits.eq.0) then
       icanaz(0:mem-1) = 0
       return
    endif
    kp = pack_method(-nbits, mem, kpack)
    select case (kp)
    case (RELLENO_SEQUENTIAL)
       call pack_restore_seq_ll(ierr, icanaz, ibagaz, mem, nbits)
    case (RELLENO_STRIDE)
       call pack_restore_str_ll(ierr, icanaz, ibagaz, mem, nbits)
    case (RELLENO_TRANSPOSE)
       call pack_restore_trn_ll(ierr, icanaz, ibagaz, mem, nbits)
    case default
       ierr = _ERROR(ERR_INVALID_SWITCH)
    end select
    return
  end subroutine pack_restore_ll

!!!_  & pack_restore_seq_head - special treatment on first some members
  subroutine pack_restore_seq_head_ii &
       & (ierr,   cofs,  bofs,  icanaz, &
       &  ibagaz, mem,   nbits, org,    skip)
    use TOUZA_Trp_std,only: choice
    implicit none
    integer,parameter :: KIBGZ = KI32, KICNZ = KI32

    integer,            intent(out) :: ierr
    integer,            intent(out) :: cofs, bofs   ! canaz/bagaz offsets for remnant
    integer(kind=KICNZ),intent(out) :: icanaz(0:*)  ! destination buffer
    integer(kind=KIBGZ),intent(in)  :: ibagaz(0:*)  ! source buffer
    integer,            intent(in)  :: mem          ! number of items
    integer,            intent(in)  :: nbits        ! target bit sizes
    integer,            intent(in)  :: org          ! origin of source buffer
    integer,            intent(in)  :: skip         ! cue size at source
    integer,parameter :: lbits = bit_size(ibagaz(0))

    integer nz
    integer mskb, mske, msh
    integer jc,   mc
    integer corg, cskp

    ierr = err_default

    nz = count_zones(nbits, lbits)
    mc = (nz * lbits) / nbits   ! number of canaz in nz zones
    corg = mod(org, mc)
    cskp = skip + corg

    ! special treatment for the first line
    cofs = mod(cskp, mc)
    bofs = safe_div(cskp, nbits, lbits) -  safe_div(corg, nbits, lbits)
    if (cofs.gt.0) then
       mskb = mod(cofs * nbits, lbits)
       cofs = min(mem, mc - cofs)
       do jc = 0, cofs - 1
          msh = mskb + nbits
          mske = min(lbits, msh)
          icanaz(jc) = &
               & _IBITS(ibagaz(bofs), lbits - mske, mske - mskb)
          if (msh.gt.lbits) then
             bofs = bofs + 1
             mskb = msh - lbits
             icanaz(jc) = &
                  & IOR(ISHFT(icanaz(jc), mskb), &
                  &     _IBITS(ibagaz(bofs), lbits - mskb, mskb))
          else
             mskb = mske
          endif
       enddo
       bofs = bofs + 1
    endif
  end subroutine pack_restore_seq_head_ii
!!!_  & pack_store_seq - sequential packing
  subroutine pack_store_seq_ii &
       & (ierr,   ibagaz, &
       &  icanaz, mem,   nbits)
    implicit none
    integer,parameter :: KIBGZ = KI32, KICNZ = KI32

    integer,            intent(out) :: ierr
    integer(kind=KIBGZ),intent(out) :: ibagaz(0:*)  ! destination buffer
    integer(kind=KICNZ),intent(in)  :: icanaz(0:*)  ! source buffer
    integer,            intent(in)  :: mem          ! number of items
    integer,            intent(in)  :: nbits        ! target bit sizes

    integer,parameter :: lbits = bit_size(ibagaz(0))
    integer jz,    nz
    integer jbbgn, jbend, jb, nb  ! range of bagazo (destination) elements
    integer jline, nl
    integer mskb
    integer jcbgn, jcend, jc
    integer msh

    ierr = err_default

    if (lbits.eq.nbits) then
       ibagaz(0:mem-1) = icanaz(0:mem-1)
       return
    else if (nbits.eq.0) then
       return
    endif

    nz = count_zones(nbits, lbits)
    nb = count_packed(nbits, mem, ibagaz(0))

    nl = div_ceiling(nb, nz)
    do jline = 0, nl - 1
       jbbgn = jline * nz
       jbend = min(jbbgn + nz, nb)
       do jb = jbbgn, jbend - 1
          jz = jb - jbbgn
          mskb = initial_mask(jz, nbits, lbits)
          jcbgn = jb * lbits / nbits
          jcend = min(mem, (jb + 1) * lbits / nbits)
          do jc = jcbgn,     jcbgn
             msh = mskb + (jc - jcbgn) * nbits
             ibagaz(jb) = &
                  & ISHFT(_IBITS(icanaz(jc), 0, msh), lbits - msh)
          enddo
          do jc = jcbgn + 1, jcend - 1
             msh = mskb + (jc - jcbgn) * nbits
             ibagaz(jb) = &
                  & IOR(ibagaz(jb), ISHFT(_IBITS(icanaz(jc), 0, nbits), lbits - msh))
          enddo
          do jc = jcend, min(mem - 1, jcend)
             msh = mskb + (jc - jcbgn) * nbits
             msh = msh - lbits
             ibagaz(jb) = &
                  & IOR(ibagaz(jb), _IBITS(icanaz(jc), msh, nbits - msh))
          enddo
       enddo
    enddo

    return
  end subroutine pack_store_seq_ii

  subroutine pack_store_seq_ll &
       & (ierr,   ibagaz, &
       &  icanaz, mem,   nbits)
    implicit none
    integer,parameter :: KIBGZ = KI64, KICNZ = KI64

    integer,            intent(out) :: ierr
    integer(kind=KIBGZ),intent(out) :: ibagaz(0:*)  ! destination buffer
    integer(kind=KICNZ),intent(in)  :: icanaz(0:*)  ! source buffer
    integer,            intent(in)  :: mem          ! number of items
    integer,            intent(in)  :: nbits        ! target bit sizes

    integer,parameter :: lbits = bit_size(ibagaz(0))
    integer jz,    nz
    integer jbbgn, jbend, jb, nb  ! range of bagazo (destination) elements
    integer jline, nl
    integer mskb
    integer jcbgn, jcend, jc
    integer msh

    ierr = err_default

    if (lbits.eq.nbits) then
       ibagaz(0:mem-1) = icanaz(0:mem-1)
       return
    else if (nbits.eq.0) then
       return
    endif

    nz = count_zones(nbits, lbits)
    nb = count_packed(nbits, mem, ibagaz(0))

    nl = div_ceiling(nb, nz)
    do jline = 0, nl - 1
       jbbgn = jline * nz
       jbend = min(jbbgn + nz, nb)
       do jb = jbbgn, jbend - 1
          jz = jb - jbbgn
          mskb = initial_mask(jz, nbits, lbits)
          jcbgn = jb * lbits / nbits
          jcend = min(mem, (jb + 1) * lbits / nbits)
          do jc = jcbgn,     jcbgn
             msh = mskb + (jc - jcbgn) * nbits
             ibagaz(jb) = &
                  & ISHFT(_IBITS(icanaz(jc), 0, msh), lbits - msh)
          enddo
          do jc = jcbgn + 1, jcend - 1
             msh = mskb + (jc - jcbgn) * nbits
             ibagaz(jb) = &
                  & IOR(ibagaz(jb), ISHFT(_IBITS(icanaz(jc), 0, nbits), lbits - msh))
          enddo
          do jc = jcend, min(mem - 1, jcend)
             msh = mskb + (jc - jcbgn) * nbits
             msh = msh - lbits
             ibagaz(jb) = &
                  & IOR(ibagaz(jb), _IBITS(icanaz(jc), msh, nbits - msh))
          enddo
       enddo
    enddo

    return
  end subroutine pack_store_seq_ll

!!!_  & pack_restore_seq - sequential unpacking
  subroutine pack_restore_seq_ii &
       & (ierr,   icanaz, &
       &  ibagaz, mem,    nbits)
    use TOUZA_Trp_std,only: choice
    implicit none
    integer,parameter :: KIBGZ = KI32, KICNZ = KI32

    integer,            intent(out) :: ierr
    integer(kind=KICNZ),intent(out) :: icanaz(0:*)  ! destination buffer
    integer(kind=KIBGZ),intent(in)  :: ibagaz(0:*)  ! source buffer
    integer,            intent(in)  :: mem          ! number of items
    integer,            intent(in)  :: nbits        ! target bit sizes

    integer,parameter :: lbits = bit_size(ibagaz(0))

    integer jz,    nz
    integer jbbgn, jbend, jb, nb  ! range of bagazo (destination) elements
    integer jline, nl
    integer mskb
    integer jcbgn, jcend, jc
    integer msh

    ierr = err_default

    if (lbits.eq.nbits) then
       icanaz(0:mem-1) = ibagaz(0:mem-1)
       return
    else if (nbits.eq.0) then
       icanaz(0:mem-1) = 0
       return
    endif

    nz = count_zones(nbits, lbits)
    nb = count_packed(nbits, mem, ibagaz(0))

    nl = div_ceiling(nb, nz)
    do jline = 0, nl - 1
       jbbgn = jline * nz
       jbend = min(jbbgn + nz, nb)
       jc = jbbgn * lbits / nbits
       icanaz(jc) = 0
       do jb = jbbgn, jbend - 1
          jz = jb - jbbgn
          mskb = initial_mask(jz, nbits, lbits)
          jcbgn = jb * lbits / nbits
          jcend = min(mem, (jb + 1) * lbits / nbits)
          do jc = jcbgn,     jcbgn
             msh = mskb + (jc - jcbgn) * nbits
             icanaz(jc) = &
                  & IOR(icanaz(jc), &
                  &     _IBITS(ibagaz(jb), lbits - msh, msh))
          enddo
          do jc = jcbgn + 1, jcend - 1
             msh = mskb + (jc - jcbgn) * nbits
             icanaz(jc) = _IBITS(ibagaz(jb), lbits - msh, nbits)
          enddo
          do jc = jcend, min(mem - 1, jcend)
             msh = mskb + (jc - jcbgn) * nbits
             msh = msh - lbits
             icanaz(jc) = &
                  & ISHFT(_IBITS(ibagaz(jb), 0, nbits - msh), msh)
          enddo
       enddo
    enddo

  end subroutine pack_restore_seq_ii

  subroutine pack_restore_seq_ll &
       & (ierr,   icanaz, &
       &  ibagaz, mem,   nbits)
    implicit none
    integer,parameter :: KIBGZ = KI64, KICNZ = KI64

    integer,            intent(out) :: ierr
    integer(kind=KICNZ),intent(out) :: icanaz(0:*)  ! destination buffer
    integer(kind=KIBGZ),intent(in)  :: ibagaz(0:*)  ! source buffer
    integer,            intent(in)  :: mem          ! number of items
    integer,            intent(in)  :: nbits        ! target bit sizes

    integer,parameter :: lbits = bit_size(ibagaz(0))

    integer jz,    nz
    integer jbbgn, jbend, jb, nb  ! range of bagazo (destination) elements
    integer jline, nl
    integer mskb
    integer jcbgn, jcend, jc
    integer msh

    ierr = err_default

    if (lbits.eq.nbits) then
       icanaz(0:mem-1) = ibagaz(0:mem-1)
       return
    else if (nbits.eq.0) then
       icanaz(0:mem-1) = 0
       return
    endif

    nz = count_zones(nbits, lbits)
    nb = count_packed(nbits, mem, ibagaz(0))

    nl = div_ceiling(nb, nz)
    do jline = 0, nl - 1
       jbbgn = jline * nz
       jbend = min(jbbgn + nz, nb)
       jc = jbbgn * lbits / nbits
       icanaz(jc) = 0
       do jb = jbbgn, jbend - 1
          jz = jb - jbbgn
          mskb = initial_mask(jz, nbits, lbits)
          jcbgn = jb * lbits / nbits
          jcend = min(mem, (jb + 1) * lbits / nbits)
          do jc = jcbgn,     jcbgn
             msh = mskb + (jc - jcbgn) * nbits
             icanaz(jc) = &
                  & IOR(icanaz(jc), &
                  &     _IBITS(ibagaz(jb), lbits - msh, msh))
          enddo
          do jc = jcbgn + 1, jcend - 1
             msh = mskb + (jc - jcbgn) * nbits
             icanaz(jc) = _IBITS(ibagaz(jb), lbits - msh, nbits)
          enddo
          do jc = jcend, min(mem - 1, jcend)
             msh = mskb + (jc - jcbgn) * nbits
             msh = msh - lbits
             icanaz(jc) = &
                  & ISHFT(_IBITS(ibagaz(jb), 0, nbits - msh), msh)
          enddo
       enddo
    enddo

  end subroutine pack_restore_seq_ll

!!!_  & pack_store_seq_sp1 - sequential packing special (1/32)
  subroutine pack_store_seq_sp1_ii &
       & (ierr,   ibagaz, &
       &  icanaz, mem,   nbits)
    implicit none
    integer,parameter :: KIBGZ = KI32, KICNZ = KI32

    integer,            intent(out) :: ierr
    integer(kind=KIBGZ),intent(out) :: ibagaz(0:*)  ! destination buffer
    integer(kind=KICNZ),intent(in)  :: icanaz(0:*)  ! source buffer
    integer,            intent(in)  :: mem          ! number of items
    integer,            intent(in)  :: nbits        ! target bit sizes

    integer,parameter :: lbits = bit_size(ibagaz(0))
    integer jb, jc, jr, nr

    ierr = err_default
    if (nbits.ne.1) then
       ierr = _ERROR(ERR_INVALID_PARAMETER)
       return
    endif

    do jb = 0, mem / lbits - 1
       jc = jb * lbits
       ibagaz(jb) = &
            & IOR(ISHFT(IBITS(icanaz(jc+0),0,1), 31), &
            &     +ISHFT(IBITS(icanaz(jc+1),0,1), 30)  &
            &     +ISHFT(IBITS(icanaz(jc+2),0,1), 29)  &
            &     +ISHFT(IBITS(icanaz(jc+3),0,1), 28)  &
            &     +ISHFT(IBITS(icanaz(jc+4),0,1), 27)  &
            &     +ISHFT(IBITS(icanaz(jc+5),0,1), 26)  &
            &     +ISHFT(IBITS(icanaz(jc+6),0,1), 25)  &
            &     +ISHFT(IBITS(icanaz(jc+7),0,1), 24)  &
            &     +ISHFT(IBITS(icanaz(jc+8),0,1), 23)  &
            &     +ISHFT(IBITS(icanaz(jc+9),0,1), 22)  &
            &     +ISHFT(IBITS(icanaz(jc+10),0,1), 21)  &
            &     +ISHFT(IBITS(icanaz(jc+11),0,1), 20)  &
            &     +ISHFT(IBITS(icanaz(jc+12),0,1), 19)  &
            &     +ISHFT(IBITS(icanaz(jc+13),0,1), 18)  &
            &     +ISHFT(IBITS(icanaz(jc+14),0,1), 17)  &
            &     +ISHFT(IBITS(icanaz(jc+15),0,1), 16)  &
            &     +ISHFT(IBITS(icanaz(jc+16),0,1), 15)  &
            &     +ISHFT(IBITS(icanaz(jc+17),0,1), 14)  &
            &     +ISHFT(IBITS(icanaz(jc+18),0,1), 13)  &
            &     +ISHFT(IBITS(icanaz(jc+19),0,1), 12)  &
            &     +ISHFT(IBITS(icanaz(jc+20),0,1), 11)  &
            &     +ISHFT(IBITS(icanaz(jc+21),0,1), 10)  &
            &     +ISHFT(IBITS(icanaz(jc+22),0,1), 9)  &
            &     +ISHFT(IBITS(icanaz(jc+23),0,1), 8)  &
            &     +ISHFT(IBITS(icanaz(jc+24),0,1), 7)  &
            &     +ISHFT(IBITS(icanaz(jc+25),0,1), 6)  &
            &     +ISHFT(IBITS(icanaz(jc+26),0,1), 5)  &
            &     +ISHFT(IBITS(icanaz(jc+27),0,1), 4)  &
            &     +ISHFT(IBITS(icanaz(jc+28),0,1), 3)  &
            &     +ISHFT(IBITS(icanaz(jc+29),0,1), 2)  &
            &     +ISHFT(IBITS(icanaz(jc+30),0,1), 1)  &
            &     +ISHFT(IBITS(icanaz(jc+31),0,1), 0))
    enddo
    jb = mem / lbits
    jc = jb * lbits
    nr = mem - jc
    if (nr.gt.0) then
       ibagaz(jb) = ISHFT(IBITS(icanaz(jc+0),0,1), lbits-0-1)
       do jr = 1, nr - 1
          ibagaz(jb) = IOR(ibagaz(jb), ISHFT(IBITS(icanaz(jc+jr),0,1), lbits-jr-1))
       enddo
    endif
    return
  end subroutine pack_store_seq_sp1_ii

  subroutine pack_store_seq_sp1_ll &
       & (ierr,   ibagaz, &
       &  icanaz, mem,   nbits)
    implicit none
    integer,parameter :: KIBGZ = KI64, KICNZ = KI64

    integer,            intent(out) :: ierr
    integer(kind=KIBGZ),intent(out) :: ibagaz(0:*)  ! destination buffer
    integer(kind=KICNZ),intent(in)  :: icanaz(0:*)  ! source buffer
    integer,            intent(in)  :: mem          ! number of items
    integer,            intent(in)  :: nbits        ! target bit sizes

    integer,parameter :: lbits = bit_size(ibagaz(0))

    ierr = _ERROR(ERR_NOT_IMPLEMENTED)

    return
  end subroutine pack_store_seq_sp1_ll

!!!_  & pack_restore_seq - sequential unpacking special (1/32)
  subroutine pack_restore_seq_sp1_ii &
       & (ierr,   icanaz, &
       &  ibagaz, mem,   nbits)
    implicit none
    integer,parameter :: KIBGZ = KI32, KICNZ = KI32

    integer,            intent(out) :: ierr
    integer(kind=KICNZ),intent(out) :: icanaz(0:*)  ! destination buffer
    integer(kind=KIBGZ),intent(in)  :: ibagaz(0:*)  ! source buffer
    integer,            intent(in)  :: mem          ! number of items
    integer,            intent(in)  :: nbits        ! target bit sizes

    integer,parameter :: lbits = bit_size(ibagaz(0))

    integer jb, jc, jr, nr

    ierr = err_default
    if (nbits.ne.1) then
       ierr = _ERROR(ERR_INVALID_PARAMETER)
       return
    endif

    do jb = 0, mem / lbits - 1
       jc = jb * lbits
       icanaz(jc+0)  = IBITS(ibagaz(jb), 31, 1)
       icanaz(jc+1)  = IBITS(ibagaz(jb), 30, 1)
       icanaz(jc+2)  = IBITS(ibagaz(jb), 29, 1)
       icanaz(jc+3)  = IBITS(ibagaz(jb), 28, 1)
       icanaz(jc+4)  = IBITS(ibagaz(jb), 27, 1)
       icanaz(jc+5)  = IBITS(ibagaz(jb), 26, 1)
       icanaz(jc+6)  = IBITS(ibagaz(jb), 25, 1)
       icanaz(jc+7)  = IBITS(ibagaz(jb), 24, 1)
       icanaz(jc+8)  = IBITS(ibagaz(jb), 23, 1)
       icanaz(jc+9)  = IBITS(ibagaz(jb), 22, 1)
       icanaz(jc+10) = IBITS(ibagaz(jb), 21, 1)
       icanaz(jc+11) = IBITS(ibagaz(jb), 20, 1)
       icanaz(jc+12) = IBITS(ibagaz(jb), 19, 1)
       icanaz(jc+13) = IBITS(ibagaz(jb), 18, 1)
       icanaz(jc+14) = IBITS(ibagaz(jb), 17, 1)
       icanaz(jc+15) = IBITS(ibagaz(jb), 16, 1)
       icanaz(jc+16) = IBITS(ibagaz(jb), 15, 1)
       icanaz(jc+17) = IBITS(ibagaz(jb), 14, 1)
       icanaz(jc+18) = IBITS(ibagaz(jb), 13, 1)
       icanaz(jc+19) = IBITS(ibagaz(jb), 12, 1)
       icanaz(jc+20) = IBITS(ibagaz(jb), 11, 1)
       icanaz(jc+21) = IBITS(ibagaz(jb), 10, 1)
       icanaz(jc+22) = IBITS(ibagaz(jb), +9, 1)
       icanaz(jc+23) = IBITS(ibagaz(jb), +8, 1)
       icanaz(jc+24) = IBITS(ibagaz(jb), +7, 1)
       icanaz(jc+25) = IBITS(ibagaz(jb), +6, 1)
       icanaz(jc+26) = IBITS(ibagaz(jb), +5, 1)
       icanaz(jc+27) = IBITS(ibagaz(jb), +4, 1)
       icanaz(jc+28) = IBITS(ibagaz(jb), +3, 1)
       icanaz(jc+29) = IBITS(ibagaz(jb), +2, 1)
       icanaz(jc+30) = IBITS(ibagaz(jb), +1, 1)
       icanaz(jc+31) = IBITS(ibagaz(jb), +0, 1)
    enddo
    jb = mem / lbits
    jc = jb * lbits
    nr = mem - jc
    if (nr.gt.0) then
       do jr = 0, nr - 1
          icanaz(jc+jr) = IBITS(ibagaz(jb), lbits-jr-1, 1)
       enddo
    endif

  end subroutine pack_restore_seq_sp1_ii

  subroutine pack_restore_seq_sp1_ll &
       & (ierr,   icanaz, &
       &  ibagaz, mem,   nbits)
    implicit none
    integer,parameter :: KIBGZ = KI64, KICNZ = KI64

    integer,            intent(out) :: ierr
    integer(kind=KICNZ),intent(out) :: icanaz(0:*)  ! destination buffer
    integer(kind=KIBGZ),intent(in)  :: ibagaz(0:*)  ! source buffer
    integer,            intent(in)  :: mem          ! number of items
    integer,            intent(in)  :: nbits        ! target bit sizes

    integer,parameter :: lbits = bit_size(ibagaz(0))

    ierr = _ERROR(ERR_NOT_IMPLEMENTED)

  end subroutine pack_restore_seq_sp1_ll

!!!_  & pack_store_str - sequential packing (strides)
  subroutine pack_store_str_ii &
       & (ierr,   ibagaz, &
       &  icanaz, mem,   nbits)
    implicit none
    integer,parameter :: KIBGZ = KI32, KICNZ = KI32

    integer,            intent(out) :: ierr
    integer(kind=KIBGZ),intent(out) :: ibagaz(0:*)  ! destination buffer
    integer(kind=KICNZ),intent(in)  :: icanaz(0:*)  ! source buffer
    integer,            intent(in)  :: mem          ! number of items
    integer,            intent(in)  :: nbits        ! target bit sizes

    integer,parameter :: lbits = bit_size(ibagaz(0))
    integer jz, nz
    integer jb, nb  ! range of bagazo (destination) elements
    integer mskb
    integer jcbgn, jcend, jc, ncs
    integer moff,  mc
    integer msh

    ierr = err_default

    if (lbits.eq.nbits) then
       ibagaz(0:mem-1) = icanaz(0:mem-1)
       return
    else if (nbits.eq.0) then
       return
    endif

    nz = count_zones(nbits, lbits)
    nb = count_packed(nbits, mem, ibagaz(0))
    ncs = (nz * lbits) / nbits
    moff = mem - 1 + ncs

    do jz = 0, nz - 1
       jb = jz
       mskb = initial_mask(jz, nbits, lbits)
       jcbgn = jb * lbits / nbits
       jcend = min(mem, (jb + 1) * lbits / nbits)
       do jc = jcbgn,     jcbgn
          msh = mskb + (jc - jcbgn) * nbits
          ibagaz(jb:nb-1:nz) = &
               & ISHFT(_IBITS(icanaz(jc:mem-1:ncs), 0, msh), lbits - msh)
       enddo
       do jc = jcbgn + 1, jcend - 1
          mc = (moff - jc) / ncs
          msh = mskb + (jc - jcbgn) * nbits
          ibagaz(jb:jb+mc*nz-1:nz) = &
               & IOR(ibagaz(jb:jb+mc*nz-1:nz), ISHFT(_IBITS(icanaz(jc:jc+mc*ncs-1:ncs), 0, nbits), lbits - msh))
       enddo
       do jc = jcend, min(mem - 1, jcend)
          msh = mskb + (jc - jcbgn) * nbits
          msh = msh - lbits
          mc = (moff - jc) / ncs
          ibagaz(jb:jb+mc*nz-1:nz) = &
               & IOR(ibagaz(jb:jb+mc*nz-1:nz), _IBITS(icanaz(jc:jc+mc*ncs-1:ncs), msh, nbits - msh))
       enddo
    enddo

    return
  end subroutine pack_store_str_ii

  subroutine pack_store_str_ll &
       & (ierr,   ibagaz, &
       &  icanaz, mem,   nbits)
    implicit none
    integer,parameter :: KIBGZ = KI64, KICNZ = KI64

    integer,            intent(out) :: ierr
    integer(kind=KIBGZ),intent(out) :: ibagaz(0:*)  ! destination buffer
    integer(kind=KICNZ),intent(in)  :: icanaz(0:*)  ! source buffer
    integer,            intent(in)  :: mem          ! number of items
    integer,            intent(in)  :: nbits        ! target bit sizes

    integer,parameter :: lbits = bit_size(ibagaz(0))
    integer jz, nz
    integer jb, nb  ! range of bagazo (destination) elements
    integer mskb
    integer jcbgn, jcend, jc, ncs
    integer moff,  mc
    integer msh

    ierr = err_default

    if (lbits.eq.nbits) then
       ibagaz(0:mem-1) = icanaz(0:mem-1)
       return
    else if (nbits.eq.0) then
       return
    endif

    nz = count_zones(nbits, lbits)
    nb = count_packed(nbits, mem, ibagaz(0))
    ncs = (nz * lbits) / nbits
    moff = mem - 1 + ncs

    do jz = 0, nz - 1
       jb = jz
       mskb = initial_mask(jz, nbits, lbits)
       jcbgn = jb * lbits / nbits
       jcend = min(mem, (jb + 1) * lbits / nbits)
       do jc = jcbgn,     jcbgn
          msh = mskb + (jc - jcbgn) * nbits
          ibagaz(jb:nb-1:nz) = &
               & ISHFT(_IBITS(icanaz(jc:mem-1:ncs), 0, msh), lbits - msh)
       enddo
       do jc = jcbgn + 1, jcend - 1
          mc = (moff - jc) / ncs
          msh = mskb + (jc - jcbgn) * nbits
          ibagaz(jb:jb+mc*nz-1:nz) = &
               & IOR(ibagaz(jb:jb+mc*nz-1:nz), ISHFT(_IBITS(icanaz(jc:jc+mc*ncs-1:ncs), 0, nbits), lbits - msh))
       enddo
       do jc = jcend, min(mem - 1, jcend)
          msh = mskb + (jc - jcbgn) * nbits
          msh = msh - lbits
          mc = (moff - jc) / ncs
          ibagaz(jb:jb+mc*nz-1:nz) = &
               & IOR(ibagaz(jb:jb+mc*nz-1:nz), _IBITS(icanaz(jc:jc+mc*ncs-1:ncs), msh, nbits - msh))
       enddo
    enddo

    return
  end subroutine pack_store_str_ll

!!!_  & pack_restore_str - sequential unpacking (strides)
  subroutine pack_restore_str_ii &
       & (ierr,   icanaz, &
       &  ibagaz, mem,   nbits)
    implicit none
    integer,parameter :: KIBGZ = KI32, KICNZ = KI32

    integer,            intent(out) :: ierr
    integer(kind=KICNZ),intent(out) :: icanaz(0:*)  ! destination buffer
    integer(kind=KIBGZ),intent(in)  :: ibagaz(0:*)  ! source buffer
    integer,            intent(in)  :: mem          ! number of items
    integer,            intent(in)  :: nbits        ! target bit sizes

    integer,parameter :: lbits = bit_size(ibagaz(0))
    integer jz, nz
    integer jb, nb  ! range of bagazo (destination) elements
    integer mskb
    integer jcbgn, jcend, jc, ncs
    integer moff,  mc
    integer msh

    ierr = err_default

    if (lbits.eq.nbits) then
       icanaz(0:mem-1) = ibagaz(0:mem-1)
       return
    else if (nbits.eq.0) then
       icanaz(0:mem-1) = 0
       return
    endif

    nz = count_zones(nbits, lbits)
    nb = count_packed(nbits, mem, ibagaz(0))
    ncs = (nz * lbits) / nbits
    moff = mem - 1 + ncs

    icanaz(0:mem-1:ncs) = 0
    do jz = 0, nz - 1
       jb = jz
       mskb = initial_mask(jz, nbits, lbits)
       jcbgn = jb * lbits / nbits
       jcend = min(mem, (jb + 1) * lbits / nbits)
       do jc = jcbgn,     jcbgn
          msh = mskb + (jc - jcbgn) * nbits
          icanaz(jc:mem-1:ncs) = &
               & IOR(icanaz(jc:mem-1:ncs), &
               &     _IBITS(ibagaz(jb:nb-1:nz), lbits - msh, msh))
       enddo
       do jc = jcbgn + 1, jcend - 1
          msh = mskb + (jc - jcbgn) * nbits
          mc = (moff - jc) / ncs
          icanaz(jc:jc+mc*ncs-1:ncs) = _IBITS(ibagaz(jb:jb+mc*nz-1:nz), lbits - msh, nbits)
       enddo
       do jc = jcend, min(ncs - 1, jcend)
          msh = mskb + (jc - jcbgn) * nbits
          msh = msh - lbits
          mc = (moff - jc) / ncs
          icanaz(jc:jc+mc*ncs-1:ncs) = &
               & ISHFT(_IBITS(ibagaz(jb:jb+mc*nz-1:nz), 0, nbits - msh), msh)
       enddo
    enddo

    return
  end subroutine pack_restore_str_ii

  subroutine pack_restore_str_ll &
       & (ierr,   icanaz, &
       &  ibagaz, mem,   nbits)
    implicit none
    integer,parameter :: KIBGZ = KI64, KICNZ = KI64

    integer,            intent(out) :: ierr
    integer(kind=KICNZ),intent(out) :: icanaz(0:*)  ! destination buffer
    integer(kind=KIBGZ),intent(in)  :: ibagaz(0:*)  ! source buffer
    integer,            intent(in)  :: mem          ! number of items
    integer,            intent(in)  :: nbits        ! target bit sizes

    integer,parameter :: lbits = bit_size(ibagaz(0))
    integer jz, nz
    integer jb, nb  ! range of bagazo (destination) elements
    integer mskb
    integer jcbgn, jcend, jc, ncs
    integer moff,  mc
    integer msh

    ierr = err_default

    if (lbits.eq.nbits) then
       icanaz(0:mem-1) = ibagaz(0:mem-1)
       return
    else if (nbits.eq.0) then
       icanaz(0:mem-1) = 0
       return
    endif

    nz = count_zones(nbits, lbits)
    nb = count_packed(nbits, mem, ibagaz(0))
    ncs = (nz * lbits) / nbits
    moff = mem - 1 + ncs

    icanaz(0:mem-1:ncs) = 0
    do jz = 0, nz - 1
       jb = jz
       mskb = initial_mask(jz, nbits, lbits)
       jcbgn = jb * lbits / nbits
       jcend = min(mem, (jb + 1) * lbits / nbits)
       do jc = jcbgn,     jcbgn
          msh = mskb + (jc - jcbgn) * nbits
          icanaz(jc:mem-1:ncs) = &
               & IOR(icanaz(jc:mem-1:ncs), &
               &     _IBITS(ibagaz(jb:nb-1:nz), lbits - msh, msh))
       enddo
       do jc = jcbgn + 1, jcend - 1
          msh = mskb + (jc - jcbgn) * nbits
          mc = (moff - jc) / ncs
          icanaz(jc:jc+mc*ncs-1:ncs) = _IBITS(ibagaz(jb:jb+mc*nz-1:nz), lbits - msh, nbits)
       enddo
       do jc = jcend, min(ncs - 1, jcend)
          msh = mskb + (jc - jcbgn) * nbits
          msh = msh - lbits
          mc = (moff - jc) / ncs
          icanaz(jc:jc+mc*ncs-1:ncs) = &
               & ISHFT(_IBITS(ibagaz(jb:jb+mc*nz-1:nz), 0, nbits - msh), msh)
       enddo
    enddo

    return
  end subroutine pack_restore_str_ll

!!!_  & pack_store_str_sp1 - sequential packing (strides) special 1/32
  subroutine pack_store_str_sp1_ii &
       & (ierr,   ibagaz, &
       &  icanaz, mem,   nbits)
    implicit none
    integer,parameter :: KIBGZ = KI32, KICNZ = KI32

    integer,            intent(out) :: ierr
    integer(kind=KIBGZ),intent(out) :: ibagaz(0:*)  ! destination buffer
    integer(kind=KICNZ),intent(in)  :: icanaz(0:*)  ! source buffer
    integer,            intent(in)  :: mem          ! number of items
    integer,            intent(in)  :: nbits        ! target bit sizes

    integer,parameter :: lbits = bit_size(ibagaz(0))
    integer jbend
    integer nc
    integer jb, jc, jr, nr

    ierr = err_default
    if (nbits.ne.1) then
       ierr = _ERROR(ERR_INVALID_PARAMETER)
       return
    endif
    jbend = mem / lbits
    if (jbend.ge.1) then
       nc = (jbend - 1) * lbits
       ibagaz(0:jbend-1) = &
            & IOR(ISHFT(IBITS(icanaz(0:0+nc:lbits),0,1), 31), &
            &     +ISHFT(IBITS(icanaz(1:1+nc:lbits),0,1), 30)  &
            &     +ISHFT(IBITS(icanaz(2:2+nc:lbits),0,1), 29)  &
            &     +ISHFT(IBITS(icanaz(3:3+nc:lbits),0,1), 28)  &
            &     +ISHFT(IBITS(icanaz(4:4+nc:lbits),0,1), 27)  &
            &     +ISHFT(IBITS(icanaz(5:5+nc:lbits),0,1), 26)  &
            &     +ISHFT(IBITS(icanaz(6:6+nc:lbits),0,1), 25)  &
            &     +ISHFT(IBITS(icanaz(7:7+nc:lbits),0,1), 24)  &
            &     +ISHFT(IBITS(icanaz(8:8+nc:lbits),0,1), 23)  &
            &     +ISHFT(IBITS(icanaz(9:9+nc:lbits),0,1), 22)  &
            &     +ISHFT(IBITS(icanaz(10:10+nc:lbits),0,1), 21)  &
            &     +ISHFT(IBITS(icanaz(11:11+nc:lbits),0,1), 20)  &
            &     +ISHFT(IBITS(icanaz(12:12+nc:lbits),0,1), 19)  &
            &     +ISHFT(IBITS(icanaz(13:13+nc:lbits),0,1), 18)  &
            &     +ISHFT(IBITS(icanaz(14:14+nc:lbits),0,1), 17)  &
            &     +ISHFT(IBITS(icanaz(15:15+nc:lbits),0,1), 16)  &
            &     +ISHFT(IBITS(icanaz(16:16+nc:lbits),0,1), 15)  &
            &     +ISHFT(IBITS(icanaz(17:17+nc:lbits),0,1), 14)  &
            &     +ISHFT(IBITS(icanaz(18:18+nc:lbits),0,1), 13)  &
            &     +ISHFT(IBITS(icanaz(19:19+nc:lbits),0,1), 12)  &
            &     +ISHFT(IBITS(icanaz(20:20+nc:lbits),0,1), 11)  &
            &     +ISHFT(IBITS(icanaz(21:21+nc:lbits),0,1), 10)  &
            &     +ISHFT(IBITS(icanaz(22:22+nc:lbits),0,1), 9)  &
            &     +ISHFT(IBITS(icanaz(23:23+nc:lbits),0,1), 8)  &
            &     +ISHFT(IBITS(icanaz(24:24+nc:lbits),0,1), 7)  &
            &     +ISHFT(IBITS(icanaz(25:25+nc:lbits),0,1), 6)  &
            &     +ISHFT(IBITS(icanaz(26:26+nc:lbits),0,1), 5)  &
            &     +ISHFT(IBITS(icanaz(27:27+nc:lbits),0,1), 4)  &
            &     +ISHFT(IBITS(icanaz(28:28+nc:lbits),0,1), 3)  &
            &     +ISHFT(IBITS(icanaz(29:29+nc:lbits),0,1), 2)  &
            &     +ISHFT(IBITS(icanaz(30:30+nc:lbits),0,1), 1)  &
            &     +ISHFT(IBITS(icanaz(31:31+nc:lbits),0,1), 0))
    endif
    jb = mem / lbits
    jc = jb * lbits
    nr = mem - jc
    if (nr.gt.0) then
       ibagaz(jb) = ISHFT(IBITS(icanaz(jc+0),0,1), lbits-0-1)
       do jr = 1, nr - 1
          ibagaz(jb) = IOR(ibagaz(jb), ISHFT(IBITS(icanaz(jc+jr),0,1), lbits-jr-1))
       enddo
    endif

    return
  end subroutine pack_store_str_sp1_ii

  subroutine pack_store_str_sp1_ll &
       & (ierr,   ibagaz, &
       &  icanaz, mem,   nbits)
    implicit none
    integer,parameter :: KIBGZ = KI64, KICNZ = KI64

    integer,            intent(out) :: ierr
    integer(kind=KIBGZ),intent(out) :: ibagaz(0:*)  ! destination buffer
    integer(kind=KICNZ),intent(in)  :: icanaz(0:*)  ! source buffer
    integer,            intent(in)  :: mem          ! number of items
    integer,            intent(in)  :: nbits        ! target bit sizes

    ! integer,parameter :: lbits = bit_size(ibagaz(0))
    ! integer jz, nz
    ! integer jb, nb  ! range of bagazo (destination) elements
    ! integer mskb
    ! integer jcbgn, jcend, jc, ncs
    ! integer moff,  mc
    ! integer msh

    ierr = _ERROR(ERR_NOT_IMPLEMENTED)

    return
  end subroutine pack_store_str_sp1_ll

!!!_  & pack_restore_str_sp - sequential unpacking (strides) special 1/32
  subroutine pack_restore_str_sp1_ii &
       & (ierr,   icanaz, &
       &  ibagaz, mem,   nbits)
    implicit none
    integer,parameter :: KIBGZ = KI32, KICNZ = KI32

    integer,            intent(out) :: ierr
    integer(kind=KICNZ),intent(out) :: icanaz(0:*)  ! destination buffer
    integer(kind=KIBGZ),intent(in)  :: ibagaz(0:*)  ! source buffer
    integer,            intent(in)  :: mem          ! number of items
    integer,            intent(in)  :: nbits        ! target bit sizes

    integer,parameter :: lbits = bit_size(ibagaz(0))
    integer jbend
    integer nc
    integer jb, jc, jr, nr

    ierr = err_default
    if (nbits.ne.1) then
       ierr = _ERROR(ERR_INVALID_PARAMETER)
       return
    endif

    jbend = mem / lbits
    if (jbend.ge.1) then
       nc = (jbend - 1) * lbits
       icanaz(0:0+nc:lbits)    = IBITS(ibagaz(0:jbend-1), lbits-1-0, 1)
       icanaz(1:1+nc:lbits)    = IBITS(ibagaz(0:jbend-1), lbits-1-1, 1)
       icanaz(2:2+nc:lbits)    = IBITS(ibagaz(0:jbend-1), lbits-1-2, 1)
       icanaz(3:3+nc:lbits)    = IBITS(ibagaz(0:jbend-1), lbits-1-3, 1)
       icanaz(4:4+nc:lbits)    = IBITS(ibagaz(0:jbend-1), lbits-1-4, 1)
       icanaz(5:5+nc:lbits)    = IBITS(ibagaz(0:jbend-1), lbits-1-5, 1)
       icanaz(6:6+nc:lbits)    = IBITS(ibagaz(0:jbend-1), lbits-1-6, 1)
       icanaz(7:7+nc:lbits)    = IBITS(ibagaz(0:jbend-1), lbits-1-7, 1)
       icanaz(8:8+nc:lbits)    = IBITS(ibagaz(0:jbend-1), lbits-1-8, 1)
       icanaz(9:9+nc:lbits)    = IBITS(ibagaz(0:jbend-1), lbits-1-9, 1)
       icanaz(10:10+nc:lbits)  = IBITS(ibagaz(0:jbend-1), lbits-1-10, 1)
       icanaz(11:11+nc:lbits)  = IBITS(ibagaz(0:jbend-1), lbits-1-11, 1)
       icanaz(12:12+nc:lbits)  = IBITS(ibagaz(0:jbend-1), lbits-1-12, 1)
       icanaz(13:13+nc:lbits)  = IBITS(ibagaz(0:jbend-1), lbits-1-13, 1)
       icanaz(14:14+nc:lbits)  = IBITS(ibagaz(0:jbend-1), lbits-1-14, 1)
       icanaz(15:15+nc:lbits)  = IBITS(ibagaz(0:jbend-1), lbits-1-15, 1)
       icanaz(16:16+nc:lbits)  = IBITS(ibagaz(0:jbend-1), lbits-1-16, 1)
       icanaz(17:17+nc:lbits)  = IBITS(ibagaz(0:jbend-1), lbits-1-17, 1)
       icanaz(18:18+nc:lbits)  = IBITS(ibagaz(0:jbend-1), lbits-1-18, 1)
       icanaz(19:19+nc:lbits)  = IBITS(ibagaz(0:jbend-1), lbits-1-19, 1)
       icanaz(20:20+nc:lbits)  = IBITS(ibagaz(0:jbend-1), lbits-1-20, 1)
       icanaz(21:21+nc:lbits)  = IBITS(ibagaz(0:jbend-1), lbits-1-21, 1)
       icanaz(22:22+nc:lbits)  = IBITS(ibagaz(0:jbend-1), lbits-1-22, 1)
       icanaz(23:23+nc:lbits)  = IBITS(ibagaz(0:jbend-1), lbits-1-23, 1)
       icanaz(24:24+nc:lbits)  = IBITS(ibagaz(0:jbend-1), lbits-1-24, 1)
       icanaz(25:25+nc:lbits)  = IBITS(ibagaz(0:jbend-1), lbits-1-25, 1)
       icanaz(26:26+nc:lbits)  = IBITS(ibagaz(0:jbend-1), lbits-1-26, 1)
       icanaz(27:27+nc:lbits)  = IBITS(ibagaz(0:jbend-1), lbits-1-27, 1)
       icanaz(28:28+nc:lbits)  = IBITS(ibagaz(0:jbend-1), lbits-1-28, 1)
       icanaz(29:29+nc:lbits)  = IBITS(ibagaz(0:jbend-1), lbits-1-29, 1)
       icanaz(30:30+nc:lbits)  = IBITS(ibagaz(0:jbend-1), lbits-1-30, 1)
       icanaz(31:31+nc:lbits)  = IBITS(ibagaz(0:jbend-1), lbits-1-31, 1)
    endif

    jb = mem / lbits
    jc = jb * lbits
    nr = mem - jc
    if (nr.gt.0) then
       do jr = 0, nr - 1
          icanaz(jc+jr) = IBITS(ibagaz(jb), lbits-jr-1, 1)
       enddo
    endif

    return
  end subroutine pack_restore_str_sp1_ii

  subroutine pack_restore_str_sp1_ll &
       & (ierr,   icanaz, &
       &  ibagaz, mem,   nbits)
    implicit none
    integer,parameter :: KIBGZ = KI64, KICNZ = KI64

    integer,            intent(out) :: ierr
    integer(kind=KICNZ),intent(out) :: icanaz(0:*)  ! destination buffer
    integer(kind=KIBGZ),intent(in)  :: ibagaz(0:*)  ! source buffer
    integer,            intent(in)  :: mem          ! number of items
    integer,            intent(in)  :: nbits        ! target bit sizes

    ! integer,parameter :: lbits = bit_size(ibagaz(0))
    ! integer jz, nz
    ! integer jb, nb  ! range of bagazo (destination) elements
    ! integer mskb
    ! integer jcbgn, jcend, jc, ncs
    ! integer moff,  mc
    ! integer msh

    ierr = _ERROR(ERR_NOT_IMPLEMENTED)

    return
  end subroutine pack_restore_str_sp1_ll

!!!_  & pack_store_trn - transposed packing
  subroutine pack_store_trn_ii &
       & (ierr,   ibagaz, &
       &  icanaz, mem,   nbits)
    implicit none
    integer,parameter :: KIBGZ = KI32, KICNZ = KI32

    integer,            intent(out) :: ierr
    integer(kind=KIBGZ),intent(out) :: ibagaz(0:*)  ! destination buffer
    integer(kind=KICNZ),intent(in)  :: icanaz(0:*)  ! source buffer
    integer,            intent(in)  :: mem          ! number of items
    integer,            intent(in)  :: nbits        ! target bit sizes

    integer,parameter :: lbits = bit_size(ibagaz(0))

    integer rgrps, ritms
    integer jz,    nz
    integer ngflr
    integer jobgn, joend, jo    ! serial index of pattern
    integer jbbgn, jbend        ! range of bagazo (destination) elements
    integer jcbgn, jcend, nc    ! range of cana-azucar (source) elements
    integer msh
    integer mskb

    ierr = err_default

    if (lbits.eq.nbits) then
       ibagaz(0:mem-1) = icanaz(0:mem-1)
       return
    else if (nbits.eq.0) then
       return
    endif

    nz = count_zones(nbits, lbits)
    call count_remnants(ngflr, rgrps, ritms, nz, nbits, lbits, mem)

    do jz = 0, nz - 1
       jobgn = pos_pattern(jz,   nbits, lbits)
       joend = min(pos_pattern(jz+1, nbits, lbits), mem)
       jbbgn = pos_storages(jz,   ngflr, rgrps)
       jbend = pos_storages(jz+1, ngflr, rgrps)

       mskb = initial_mask(jz, nbits, lbits)
       ! top entries (reset)
       do jo = jobgn, jobgn
          msh = mskb + (jo - jobgn) * nbits
          jcbgn = pos_source(jo,   ngflr, ritms)
          jcend = pos_source(jo+1, ngflr, ritms)
          nc = jcend - jcbgn
          jbend = jbbgn + nc
          ibagaz(jbbgn:jbend-1) = &
               & ISHFT(_IBITS(icanaz(jcbgn:jcend-1), 0, msh), lbits - msh)
       enddo
       ! medium entries (copy whole)
       do jo = jobgn + 1, joend - 1
          msh = mskb + (jo - jobgn) * nbits
          jcbgn = pos_source(jo,   ngflr, ritms)
          jcend = pos_source(jo+1, ngflr, ritms)
          nc = jcend - jcbgn
          jbend = jbbgn + nc
          ibagaz(jbbgn:jbend-1) = &
               & IOR(ibagaz(jbbgn:jbend-1), &
               &     ISHFT(_IBITS(icanaz(jcbgn:jcend-1), 0, nbits), lbits - msh))
       enddo
       ! bottom entries
       do jo = joend, joend
          msh = mskb + (jo - jobgn) * nbits
          msh = msh - lbits
          jcbgn = pos_source(jo,   ngflr, ritms)
          jcend = min(mem, pos_source(jo+1, ngflr, ritms))
          nc = jcend - jcbgn
          jbend = jbbgn + nc
          ibagaz(jbbgn:jbend-1) = &
               & IOR(ibagaz(jbbgn:jbend-1), &
               &     _IBITS(icanaz(jcbgn:jcend-1), msh, nbits - msh))
       enddo
    enddo
  end subroutine pack_store_trn_ii

  subroutine pack_store_trn_ll &
       & (ierr,   ibagaz, &
       &  icanaz, mem,   nbits)
    implicit none
    integer,parameter :: KIBGZ = KI64, KICNZ = KI64

    integer,            intent(out) :: ierr
    integer(kind=KIBGZ),intent(out) :: ibagaz(0:*)  ! destination buffer
    integer(kind=KICNZ),intent(in)  :: icanaz(0:*)  ! source buffer
    integer,            intent(in)  :: mem          ! number of items
    integer,            intent(in)  :: nbits        ! target bit sizes

    integer,parameter :: lbits = bit_size(ibagaz(0))

    integer rgrps, ritms
    integer jz,    nz
    integer ngflr
    integer jobgn, joend, jo    ! serial index of pattern
    integer jbbgn, jbend        ! range of bagazo (destination) elements
    integer jcbgn, jcend, nc    ! range of cana-azucar (source) elements
    integer msh
    integer mskb

    ierr = err_default

    if (lbits.eq.nbits) then
       ibagaz(0:mem-1) = icanaz(0:mem-1)
       return
    else if (nbits.eq.0) then
       return
    endif

    nz = count_zones(nbits, lbits)
    call count_remnants(ngflr, rgrps, ritms, nz, nbits, lbits, mem)

    do jz = 0, nz - 1
       jobgn = pos_pattern(jz,   nbits, lbits)
       joend = min(pos_pattern(jz+1, nbits, lbits), mem)
       jbbgn = pos_storages(jz,   ngflr, rgrps)
       jbend = pos_storages(jz+1, ngflr, rgrps)

       mskb = initial_mask(jz, nbits, lbits)
       ! top entries (reset)
       do jo = jobgn, jobgn
          msh = mskb + (jo - jobgn) * nbits
          jcbgn = pos_source(jo,   ngflr, ritms)
          jcend = pos_source(jo+1, ngflr, ritms)
          nc = jcend - jcbgn
          jbend = jbbgn + nc
          ibagaz(jbbgn:jbend-1) = &
               & ISHFT(_IBITS(icanaz(jcbgn:jcend-1), 0, msh), lbits - msh)
       enddo
       ! medium entries (copy whole)
       do jo = jobgn + 1, joend - 1
          msh = mskb + (jo - jobgn) * nbits
          jcbgn = pos_source(jo,   ngflr, ritms)
          jcend = pos_source(jo+1, ngflr, ritms)
          nc = jcend - jcbgn
          jbend = jbbgn + nc
          ibagaz(jbbgn:jbend-1) = &
               & IOR(ibagaz(jbbgn:jbend-1), &
               &     ISHFT(_IBITS(icanaz(jcbgn:jcend-1), 0, nbits), lbits - msh))
       enddo
       ! bottom entries
       do jo = joend, joend
          msh = mskb + (jo - jobgn) * nbits
          msh = msh - lbits
          jcbgn = pos_source(jo,   ngflr, ritms)
          jcend = min(mem, pos_source(jo+1, ngflr, ritms))
          nc = jcend - jcbgn
          jbend = jbbgn + nc
          ibagaz(jbbgn:jbend-1) = &
               & IOR(ibagaz(jbbgn:jbend-1), &
               &     _IBITS(icanaz(jcbgn:jcend-1), msh, nbits - msh))
       enddo
    enddo
  end subroutine pack_store_trn_ll

!!!_  & pack_restore_trn - transposed unpacking
  subroutine pack_restore_trn_ii &
       & (ierr,   icanaz, &
       &  ibagaz, mem,   nbits)
    implicit none
    integer,parameter :: KIBGZ = KI32, KICNZ = KI32

    integer,            intent(out) :: ierr
    integer(kind=KICNZ),intent(out) :: icanaz(0:*)  ! destination buffer
    integer(kind=KIBGZ),intent(in)  :: ibagaz(0:*)  ! source buffer
    integer,            intent(in)  :: mem          ! number of items
    integer,            intent(in)  :: nbits        ! target bit sizes

    integer,parameter :: lbits = bit_size(ibagaz(0))

    integer rgrps, ritms
    integer jz,    nz
    integer ngflr
    integer jobgn, joend, jo  ! serial index of pattern
    integer jbbgn, jbend      ! range of bagazo (source) elements
    integer jcbgn, jcend, nc  ! range of cana-azucar (destination) elements
    integer msh
    integer mskb

    ierr = err_default

    if (lbits.eq.nbits) then
       icanaz(0:mem-1) = ibagaz(0:mem-1)
       return
    else if (nbits.eq.0) then
       icanaz(0:mem-1) = 0
       return
    endif

    nz = count_zones(nbits, lbits)
    call count_remnants(ngflr, rgrps, ritms, nz, nbits, lbits, mem)

    jo = 0
    ! reset at very beginning
    jcbgn = pos_source(jo,   ngflr, ritms)
    jcend = pos_source(jo+1, ngflr, ritms)
    icanaz(jcbgn:jcend-1) = 0

    do jz = 0, nz - 1
       jobgn = pos_pattern(jz,   nbits, lbits)
       joend = min(pos_pattern(jz+1, nbits, lbits), mem)
       jbbgn = pos_storages(jz,   ngflr, rgrps)
       jbend = pos_storages(jz+1, ngflr, rgrps)

       mskb = initial_mask(jz, nbits, lbits)
       ! top entries (reset)
       do jo = jobgn, jobgn
          msh = mskb + (jo - jobgn) * nbits
          jcbgn = pos_source(jo,   ngflr, ritms)
          jcend = pos_source(jo+1, ngflr, ritms)
          nc = jcend - jcbgn
          jbend = jbbgn + nc
          icanaz(jcbgn:jcend-1) = &
               & IOR(icanaz(jcbgn:jcend-1), &
               &     _IBITS(ibagaz(jbbgn:jbend-1), lbits - msh, msh))
       enddo
       ! medium entries (copy whole)
       do jo = jobgn + 1, joend - 1
          msh = mskb + (jo - jobgn) * nbits
          jcbgn = pos_source(jo,   ngflr, ritms)
          jcend = pos_source(jo+1, ngflr, ritms)
          nc = jcend - jcbgn
          jbend = jbbgn + nc
          icanaz(jcbgn:jcend-1) = &
               & _IBITS(ibagaz(jbbgn:jbend-1), lbits - msh, nbits)
       enddo
       ! bottom entries
       do jo = joend, joend
          msh = mskb + (jo - jobgn) * nbits
          msh = msh - lbits
          jcbgn = pos_source(jo,   ngflr, ritms)
          jcend = min(mem, pos_source(jo+1, ngflr, ritms))
          nc = jcend - jcbgn
          jbend = jbbgn + nc
          icanaz(jcbgn:jcend-1) = &
               & ISHFT(_IBITS(ibagaz(jbbgn:jbend-1), 0, nbits - msh), msh)
       enddo
    enddo
  end subroutine pack_restore_trn_ii

  subroutine pack_restore_trn_ll &
       & (ierr,   icanaz, &
       &  ibagaz, mem,   nbits)
    implicit none
    integer,parameter :: KIBGZ = KI64, KICNZ = KI64

    integer,            intent(out) :: ierr
    integer(kind=KICNZ),intent(out) :: icanaz(0:*)  ! destination buffer
    integer(kind=KIBGZ),intent(in)  :: ibagaz(0:*)  ! source buffer
    integer,            intent(in)  :: mem          ! number of items
    integer,            intent(in)  :: nbits        ! target bit sizes

    integer,parameter :: lbits = bit_size(ibagaz(0))

    integer rgrps, ritms
    integer jz,    nz
    integer ngflr
    integer jobgn, joend, jo  ! serial index of pattern
    integer jbbgn, jbend      ! range of bagazo (source) elements
    integer jcbgn, jcend, nc  ! range of cana-azucar (destination) elements
    integer msh
    integer mskb

    ierr = err_default

    if (lbits.eq.nbits) then
       icanaz(0:mem-1) = ibagaz(0:mem-1)
       return
    else if (nbits.eq.0) then
       icanaz(0:mem-1) = 0
       return
    endif

    nz = count_zones(nbits, lbits)
    call count_remnants(ngflr, rgrps, ritms, nz, nbits, lbits, mem)

    jo = 0
    ! reset at very beginning
    jcbgn = pos_source(jo,   ngflr, ritms)
    jcend = pos_source(jo+1, ngflr, ritms)
    icanaz(jcbgn:jcend-1) = 0

    do jz = 0, nz - 1
       jobgn = pos_pattern(jz,   nbits, lbits)
       joend = min(pos_pattern(jz+1, nbits, lbits), mem)
       jbbgn = pos_storages(jz,   ngflr, rgrps)
       jbend = pos_storages(jz+1, ngflr, rgrps)

       mskb = initial_mask(jz, nbits, lbits)
       ! top entries (reset)
       do jo = jobgn, jobgn
          msh = mskb + (jo - jobgn) * nbits
          jcbgn = pos_source(jo,   ngflr, ritms)
          jcend = pos_source(jo+1, ngflr, ritms)
          nc = jcend - jcbgn
          jbend = jbbgn + nc
          icanaz(jcbgn:jcend-1) = &
               & IOR(icanaz(jcbgn:jcend-1), &
               &     _IBITS(ibagaz(jbbgn:jbend-1), lbits - msh, msh))
       enddo
       ! medium entries (copy whole)
       do jo = jobgn + 1, joend - 1
          msh = mskb + (jo - jobgn) * nbits
          jcbgn = pos_source(jo,   ngflr, ritms)
          jcend = pos_source(jo+1, ngflr, ritms)
          nc = jcend - jcbgn
          jbend = jbbgn + nc
          icanaz(jcbgn:jcend-1) = &
               & _IBITS(ibagaz(jbbgn:jbend-1), lbits - msh, nbits)
       enddo
       ! bottom entries
       do jo = joend, joend
          msh = mskb + (jo - jobgn) * nbits
          msh = msh - lbits
          jcbgn = pos_source(jo,   ngflr, ritms)
          jcend = min(mem, pos_source(jo+1, ngflr, ritms))
          nc = jcend - jcbgn
          jbend = jbbgn + nc
          icanaz(jcbgn:jcend-1) = &
               & ISHFT(_IBITS(ibagaz(jbbgn:jbend-1), 0, nbits - msh), msh)
       enddo
    enddo
  end subroutine pack_restore_trn_ll

!!!_  & pack_store_trn_sp1 - transposed packing special (1/32)
  subroutine pack_store_trn_sp1_ii &
       & (ierr,   ibagaz, &
       &  icanaz, mem,   nbits)
    implicit none
    integer,parameter :: KIBGZ = KI32, KICNZ = KI32

    integer,            intent(out) :: ierr
    integer(kind=KIBGZ),intent(out) :: ibagaz(0:*)  ! destination buffer
    integer(kind=KICNZ),intent(in)  :: icanaz(0:*)  ! source buffer
    integer,            intent(in)  :: mem          ! number of items
    integer,            intent(in)  :: nbits        ! target bit sizes

    integer,parameter :: lbits = bit_size(ibagaz(0))

    integer rgrps, ritms
    integer jz,    nz
    integer ngflr
    integer jobgn, joend, jo        ! serial index of pattern
    integer jbbgn, jbend            ! range of bagazo (destination) elements
    integer jcofs(0:lbits), nc      ! range of cana-azucar (source) elements

    ierr = err_default

    if (nbits.ne.1) then
       ierr = _ERROR(ERR_INVALID_PARAMETER)
       return
    endif

    nz = count_zones(nbits, lbits)
    call count_remnants(ngflr, rgrps, ritms, nz, nbits, lbits, mem)
    jz = 0
    jobgn = pos_pattern(jz,   nbits, lbits)
    joend = min(pos_pattern(jz+1, nbits, lbits), mem)
    jbbgn = pos_storages(jz,   ngflr, rgrps)
    jbend = pos_storages(jz+1, ngflr, rgrps)
    do jo = jobgn, joend
       jcofs(jo) = pos_source(jo,   ngflr, ritms)
    enddo
    jcofs(joend+1:) = 0
    nc = ngflr
    if (nc.gt.0) then
       ibagaz(jbbgn:jbbgn+nc-1) = &
            & IOR(ISHFT(IBITS(icanaz(jcofs(+0):jcofs(+0)+nc-1),0,1), 31), &
            &     +ISHFT(IBITS(icanaz(jcofs(+1):jcofs(+1)+nc-1),0,1), 30)  &
            &     +ISHFT(IBITS(icanaz(jcofs(+2):jcofs(+2)+nc-1),0,1), 29)  &
            &     +ISHFT(IBITS(icanaz(jcofs(+3):jcofs(+3)+nc-1),0,1), 28)  &
            &     +ISHFT(IBITS(icanaz(jcofs(+4):jcofs(+4)+nc-1),0,1), 27)  &
            &     +ISHFT(IBITS(icanaz(jcofs(+5):jcofs(+5)+nc-1),0,1), 26)  &
            &     +ISHFT(IBITS(icanaz(jcofs(+6):jcofs(+6)+nc-1),0,1), 25)  &
            &     +ISHFT(IBITS(icanaz(jcofs(+7):jcofs(+7)+nc-1),0,1), 24)  &
            &     +ISHFT(IBITS(icanaz(jcofs(+8):jcofs(+8)+nc-1),0,1), 23)  &
            &     +ISHFT(IBITS(icanaz(jcofs(+9):jcofs(+9)+nc-1),0,1), 22)  &
            &     +ISHFT(IBITS(icanaz(jcofs(10):jcofs(10)+nc-1),0,1), 21)  &
            &     +ISHFT(IBITS(icanaz(jcofs(11):jcofs(11)+nc-1),0,1), 20)  &
            &     +ISHFT(IBITS(icanaz(jcofs(12):jcofs(12)+nc-1),0,1), 19)  &
            &     +ISHFT(IBITS(icanaz(jcofs(13):jcofs(13)+nc-1),0,1), 18)  &
            &     +ISHFT(IBITS(icanaz(jcofs(14):jcofs(14)+nc-1),0,1), 17)  &
            &     +ISHFT(IBITS(icanaz(jcofs(15):jcofs(15)+nc-1),0,1), 16)  &
            &     +ISHFT(IBITS(icanaz(jcofs(16):jcofs(16)+nc-1),0,1), 15)  &
            &     +ISHFT(IBITS(icanaz(jcofs(17):jcofs(17)+nc-1),0,1), 14)  &
            &     +ISHFT(IBITS(icanaz(jcofs(18):jcofs(18)+nc-1),0,1), 13)  &
            &     +ISHFT(IBITS(icanaz(jcofs(19):jcofs(19)+nc-1),0,1), 12)  &
            &     +ISHFT(IBITS(icanaz(jcofs(20):jcofs(20)+nc-1),0,1), 11)  &
            &     +ISHFT(IBITS(icanaz(jcofs(21):jcofs(21)+nc-1),0,1), 10)  &
            &     +ISHFT(IBITS(icanaz(jcofs(22):jcofs(22)+nc-1),0,1), +9)  &
            &     +ISHFT(IBITS(icanaz(jcofs(23):jcofs(23)+nc-1),0,1), +8)  &
            &     +ISHFT(IBITS(icanaz(jcofs(24):jcofs(24)+nc-1),0,1), +7)  &
            &     +ISHFT(IBITS(icanaz(jcofs(25):jcofs(25)+nc-1),0,1), +6)  &
            &     +ISHFT(IBITS(icanaz(jcofs(26):jcofs(26)+nc-1),0,1), +5)  &
            &     +ISHFT(IBITS(icanaz(jcofs(27):jcofs(27)+nc-1),0,1), +4)  &
            &     +ISHFT(IBITS(icanaz(jcofs(28):jcofs(28)+nc-1),0,1), +3)  &
            &     +ISHFT(IBITS(icanaz(jcofs(29):jcofs(29)+nc-1),0,1), +2)  &
            &     +ISHFT(IBITS(icanaz(jcofs(30):jcofs(30)+nc-1),0,1), +1)  &
            &     +ISHFT(IBITS(icanaz(jcofs(31):jcofs(31)+nc-1),0,1), +0))
    endif
    if (rgrps.gt.0) then
       ibagaz(jbend-1) = ISHFT(_IBITS(icanaz(jcofs(1)-1),0,1), 31)
       do jo = 1, ritms - 1
          ibagaz(jbend-1) = IOR(ibagaz(jbend-1), ISHFT(IBITS(icanaz(jcofs(jo+1)-1),0,1), 32-jo-1))
       enddo
    endif

  end subroutine pack_store_trn_sp1_ii

  subroutine pack_store_trn_sp1_ll &
       & (ierr,   ibagaz, &
       &  icanaz, mem,   nbits)
    implicit none
    integer,parameter :: KIBGZ = KI64, KICNZ = KI64

    integer,            intent(out) :: ierr
    integer(kind=KIBGZ),intent(out) :: ibagaz(0:*)  ! destination buffer
    integer(kind=KICNZ),intent(in)  :: icanaz(0:*)  ! source buffer
    integer,            intent(in)  :: mem          ! number of items
    integer,            intent(in)  :: nbits        ! target bit sizes
    ierr = _ERROR(ERR_NOT_IMPLEMENTED)
  end subroutine pack_store_trn_sp1_ll

!!!_  & pack_restore_trn_sp1 - transposed unpacking special (1/32)
  subroutine pack_restore_trn_sp1_ii &
       & (ierr,   icanaz, &
       &  ibagaz, mem,   nbits)
    implicit none
    integer,parameter :: KIBGZ = KI32, KICNZ = KI32

    integer,            intent(out) :: ierr
    integer(kind=KICNZ),intent(out) :: icanaz(0:*)  ! destination buffer
    integer(kind=KIBGZ),intent(in)  :: ibagaz(0:*)  ! source buffer
    integer,            intent(in)  :: mem          ! number of items
    integer,            intent(in)  :: nbits        ! target bit sizes

    integer,parameter :: lbits = bit_size(ibagaz(0))

    integer rgrps, ritms
    integer jz,    nz
    integer ngflr
    integer jobgn, joend, jo        ! serial index of pattern
    integer jbbgn, jbend            ! range of bagazo (destination) elements
    integer jcofs(0:lbits), nc      ! range of cana-azucar (source) elements

    ierr = err_default

    if (nbits.ne.1) then
       ierr = _ERROR(ERR_INVALID_PARAMETER)
       return
    endif

    nz = count_zones(nbits, lbits)
    call count_remnants(ngflr, rgrps, ritms, nz, nbits, lbits, mem)
    jz = 0
    jobgn = pos_pattern(jz,   nbits, lbits)
    joend = min(pos_pattern(jz+1, nbits, lbits), mem)
    jbbgn = pos_storages(jz,   ngflr, rgrps)
    jbend = pos_storages(jz+1, ngflr, rgrps)
    do jo = jobgn, joend
       jcofs(jo) = pos_source(jo,   ngflr, ritms)
    enddo
    jcofs(joend+1:) = 0
    nc = ngflr
    if (nc.gt.0) then
       icanaz(jcofs(+0):jcofs(+0)+nc-1) = IBITS(ibagaz(jbbgn:jbbgn+nc-1), 31, 1)
       icanaz(jcofs(+1):jcofs(+1)+nc-1) = IBITS(ibagaz(jbbgn:jbbgn+nc-1), 30, 1)
       icanaz(jcofs(+2):jcofs(+2)+nc-1) = IBITS(ibagaz(jbbgn:jbbgn+nc-1), 29, 1)
       icanaz(jcofs(+3):jcofs(+3)+nc-1) = IBITS(ibagaz(jbbgn:jbbgn+nc-1), 28, 1)
       icanaz(jcofs(+4):jcofs(+4)+nc-1) = IBITS(ibagaz(jbbgn:jbbgn+nc-1), 27, 1)
       icanaz(jcofs(+5):jcofs(+5)+nc-1) = IBITS(ibagaz(jbbgn:jbbgn+nc-1), 26, 1)
       icanaz(jcofs(+6):jcofs(+6)+nc-1) = IBITS(ibagaz(jbbgn:jbbgn+nc-1), 25, 1)
       icanaz(jcofs(+7):jcofs(+7)+nc-1) = IBITS(ibagaz(jbbgn:jbbgn+nc-1), 24, 1)
       icanaz(jcofs(+8):jcofs(+8)+nc-1) = IBITS(ibagaz(jbbgn:jbbgn+nc-1), 23, 1)
       icanaz(jcofs(+9):jcofs(+9)+nc-1) = IBITS(ibagaz(jbbgn:jbbgn+nc-1), 22, 1)
       icanaz(jcofs(10):jcofs(10)+nc-1) = IBITS(ibagaz(jbbgn:jbbgn+nc-1), 21, 1)
       icanaz(jcofs(11):jcofs(11)+nc-1) = IBITS(ibagaz(jbbgn:jbbgn+nc-1), 20, 1)
       icanaz(jcofs(12):jcofs(12)+nc-1) = IBITS(ibagaz(jbbgn:jbbgn+nc-1), 19, 1)
       icanaz(jcofs(13):jcofs(13)+nc-1) = IBITS(ibagaz(jbbgn:jbbgn+nc-1), 18, 1)
       icanaz(jcofs(14):jcofs(14)+nc-1) = IBITS(ibagaz(jbbgn:jbbgn+nc-1), 17, 1)
       icanaz(jcofs(15):jcofs(15)+nc-1) = IBITS(ibagaz(jbbgn:jbbgn+nc-1), 16, 1)
       icanaz(jcofs(16):jcofs(16)+nc-1) = IBITS(ibagaz(jbbgn:jbbgn+nc-1), 15, 1)
       icanaz(jcofs(17):jcofs(17)+nc-1) = IBITS(ibagaz(jbbgn:jbbgn+nc-1), 14, 1)
       icanaz(jcofs(18):jcofs(18)+nc-1) = IBITS(ibagaz(jbbgn:jbbgn+nc-1), 13, 1)
       icanaz(jcofs(19):jcofs(19)+nc-1) = IBITS(ibagaz(jbbgn:jbbgn+nc-1), 12, 1)
       icanaz(jcofs(20):jcofs(20)+nc-1) = IBITS(ibagaz(jbbgn:jbbgn+nc-1), 11, 1)
       icanaz(jcofs(21):jcofs(21)+nc-1) = IBITS(ibagaz(jbbgn:jbbgn+nc-1), 10, 1)
       icanaz(jcofs(22):jcofs(22)+nc-1) = IBITS(ibagaz(jbbgn:jbbgn+nc-1), +9, 1)
       icanaz(jcofs(23):jcofs(23)+nc-1) = IBITS(ibagaz(jbbgn:jbbgn+nc-1), +8, 1)
       icanaz(jcofs(24):jcofs(24)+nc-1) = IBITS(ibagaz(jbbgn:jbbgn+nc-1), +7, 1)
       icanaz(jcofs(25):jcofs(25)+nc-1) = IBITS(ibagaz(jbbgn:jbbgn+nc-1), +6, 1)
       icanaz(jcofs(26):jcofs(26)+nc-1) = IBITS(ibagaz(jbbgn:jbbgn+nc-1), +5, 1)
       icanaz(jcofs(27):jcofs(27)+nc-1) = IBITS(ibagaz(jbbgn:jbbgn+nc-1), +4, 1)
       icanaz(jcofs(28):jcofs(28)+nc-1) = IBITS(ibagaz(jbbgn:jbbgn+nc-1), +3, 1)
       icanaz(jcofs(29):jcofs(29)+nc-1) = IBITS(ibagaz(jbbgn:jbbgn+nc-1), +2, 1)
       icanaz(jcofs(30):jcofs(30)+nc-1) = IBITS(ibagaz(jbbgn:jbbgn+nc-1), +1, 1)
       icanaz(jcofs(31):jcofs(31)+nc-1) = IBITS(ibagaz(jbbgn:jbbgn+nc-1), +0, 1)
    endif
    if (rgrps.gt.0) then
       do jo = 0, ritms - 1
          icanaz(jcofs(jo+1)-1) = IBITS(ibagaz(jbend-1), 32-jo-1, 1)
       enddo
    endif
  end subroutine pack_restore_trn_sp1_ii
  subroutine pack_restore_trn_sp1_ll &
       & (ierr,   icanaz, &
       &  ibagaz, mem,   nbits)
    implicit none
    integer,parameter :: KIBGZ = KI64, KICNZ = KI64

    integer,            intent(out) :: ierr
    integer(kind=KICNZ),intent(out) :: icanaz(0:*)  ! destination buffer
    integer(kind=KIBGZ),intent(in)  :: ibagaz(0:*)  ! source buffer
    integer,            intent(in)  :: mem          ! number of items
    integer,            intent(in)  :: nbits        ! target bit sizes

    integer,parameter :: lbits = bit_size(ibagaz(0))

    ierr = _ERROR(ERR_NOT_IMPLEMENTED)
  end subroutine pack_restore_trn_sp1_ll

!!!_  & pack_store_trn_spdiv - transposed packing special (32 divisor)
  subroutine pack_store_trn_spdiv_ii &
       & (ierr,   ibagaz, &
       &  icanaz, mem,   nbits)
    implicit none
    integer,parameter :: KIBGZ = KI32, KICNZ = KI32

    integer,            intent(out) :: ierr
    integer(kind=KIBGZ),intent(out) :: ibagaz(0:*)  ! destination buffer
    integer(kind=KICNZ),intent(in)  :: icanaz(0:*)  ! source buffer
    integer,            intent(in)  :: mem          ! number of items
    integer,            intent(in)  :: nbits        ! target bit sizes

    integer,parameter :: lbits = bit_size(ibagaz(0))

    integer rgrps, ritms
    integer jz,    nz
    integer ngflr
    integer jobgn, joend, jo  ! serial index of pattern
    integer jbbgn, jbend      ! range of bagazo (source) elements
    integer jcbgn, jcend, nc  ! range of cana-azucar (destination) elements
    integer msh

    if (mod(lbits, nbits).ne.0) then
       ierr = _ERROR(ERR_INVALID_PARAMETER)
       return
    endif
    if (lbits.eq.nbits) then
       ibagaz(0:mem-1) = icanaz(0:mem-1)
       return
    endif

    nz = count_zones(nbits, lbits)
    call count_remnants(ngflr, rgrps, ritms, nz, nbits, lbits, mem)
    jz = 0
    jobgn = pos_pattern(jz,   nbits, lbits)
    joend = min(pos_pattern(jz+1, nbits, lbits), mem)
    jbbgn = pos_storages(jz,   ngflr, rgrps)
    jbend = pos_storages(jz+1, ngflr, rgrps)

    ibagaz(jbbgn:jbend-1) = 0
    do jo = jobgn, jobgn
       jcbgn = pos_source(jo,   ngflr, ritms)
       jcend = pos_source(jo+1, ngflr, ritms)
       nc = jcend - jcbgn
       jbend = jbbgn + nc
       msh = lbits - (jo + 1) * nbits
       ibagaz(jbbgn:jbend-1) = ISHFT(_IBITS(icanaz(jcbgn:jcend-1), 0, nbits), msh)
    enddo
    do jo = jobgn + 1, joend - 1
       jcbgn = pos_source(jo,   ngflr, ritms)
       jcend = pos_source(jo+1, ngflr, ritms)
       nc = jcend - jcbgn
       jbend = jbbgn + nc
       msh = lbits - (jo + 1) * nbits
       ibagaz(jbbgn:jbend-1) = IOR(ibagaz(jbbgn:jbend-1), ISHFT(_IBITS(icanaz(jcbgn:jcend-1), 0, nbits), msh))
    enddo
  end subroutine pack_store_trn_spdiv_ii
  subroutine pack_store_trn_spdiv_ll &
       & (ierr,   ibagaz, &
       &  icanaz, mem,   nbits)
    implicit none
    integer,parameter :: KIBGZ = KI64, KICNZ = KI64

    integer,            intent(out) :: ierr
    integer(kind=KIBGZ),intent(out) :: ibagaz(0:*)  ! destination buffer
    integer(kind=KICNZ),intent(in)  :: icanaz(0:*)  ! source buffer
    integer,            intent(in)  :: mem          ! number of items
    integer,            intent(in)  :: nbits        ! target bit sizes

    integer,parameter :: lbits = bit_size(ibagaz(0))

    ierr = _ERROR(ERR_NOT_IMPLEMENTED)
  end subroutine pack_store_trn_spdiv_ll

!!!_  & pack_restore_trn_spdiv - transposed unpacking special (32 divisor)
  subroutine pack_restore_trn_spdiv_ii &
       & (ierr,   icanaz, &
       &  ibagaz, mem,   nbits)
    implicit none
    integer,parameter :: KIBGZ = KI32, KICNZ = KI32

    integer,            intent(out) :: ierr
    integer(kind=KICNZ),intent(out) :: icanaz(0:*)  ! destination buffer
    integer(kind=KIBGZ),intent(in)  :: ibagaz(0:*)  ! source buffer
    integer,            intent(in)  :: mem          ! number of items
    integer,            intent(in)  :: nbits        ! target bit sizes

    integer,parameter :: lbits = bit_size(ibagaz(0))

    integer rgrps, ritms
    integer jz,    nz
    integer ngflr
    integer jobgn, joend, jo  ! serial index of pattern
    integer jbbgn, jbend      ! range of bagazo (source) elements
    integer jcbgn, jcend, nc  ! range of cana-azucar (destination) elements
    integer msh

    ierr = err_default

    if (mod(lbits, nbits).ne.0) then
       ierr = _ERROR(ERR_INVALID_PARAMETER)
       return
    endif
    if (lbits.eq.nbits) then
       icanaz(0:mem-1) = ibagaz(0:mem-1)
       return
    endif

    nz = count_zones(nbits, lbits)
    call count_remnants(ngflr, rgrps, ritms, nz, nbits, lbits, mem)
    jz = 0
    jobgn = pos_pattern(jz,   nbits, lbits)
    joend = min(pos_pattern(jz+1, nbits, lbits), mem)
    jbbgn = pos_storages(jz,   ngflr, rgrps)
    jbend = pos_storages(jz+1, ngflr, rgrps)

    do jo = jobgn, joend - 1
       jcbgn = pos_source(jo,   ngflr, ritms)
       jcend = pos_source(jo+1, ngflr, ritms)
       nc = jcend - jcbgn
       jbend = jbbgn + nc
       msh = lbits - (jo + 1) * nbits
       icanaz(jcbgn:jcend-1) = _IBITS(ibagaz(jbbgn:jbend-1), msh, nbits)
    enddo
  end subroutine pack_restore_trn_spdiv_ii

  subroutine pack_restore_trn_spdiv_ll &
       & (ierr,   icanaz, &
       &  ibagaz, mem,   nbits)
    implicit none
    integer,parameter :: KIBGZ = KI64, KICNZ = KI64

    integer,            intent(out) :: ierr
    integer(kind=KICNZ),intent(out) :: icanaz(0:*)  ! destination buffer
    integer(kind=KIBGZ),intent(in)  :: ibagaz(0:*)  ! source buffer
    integer,            intent(in)  :: mem          ! number of items
    integer,            intent(in)  :: nbits        ! target bit sizes

    integer,parameter :: lbits = bit_size(ibagaz(0))

    ierr = _ERROR(ERR_NOT_IMPLEMENTED)
  end subroutine pack_restore_trn_spdiv_ll

!!!_  & unparse_relleno - packing method id
  subroutine unparse_relleno (ierr, str, kpack)
    implicit none
    integer,         intent(out) :: ierr
    character(len=*),intent(out) :: str
    integer,         intent(in)  :: kpack
    integer,parameter :: mmask = RELLENO_MANUAL - 1
    integer kp
    ierr = 0
    str = ' '
    kp = IAND(mmask, kpack)
    select case (kp)
    case (RELLENO_TRANSPOSE)
       str(1:1) = 'T'
    case (RELLENO_SEQUENTIAL)
       str(1:1) = 'I'
    case (RELLENO_STRIDE)
       str(1:1) = 'S'
    case default
       str(1:1) = 'E'
    end select
    if (IAND(RELLENO_MANUAL, kpack).ne.0) then
       str(2:2) = 'M'
    else
       str(2:2) = 'D'
    endif
  end subroutine unparse_relleno

!!!_  & show_props_trn - show various properties
  subroutine show_props_trn &
       & (ierr, nbits, mem, lbits, tag, u)
    use TOUZA_Trp_std,only: choice, choice_a
    implicit none
    integer,         intent(out)         :: ierr
    integer,         intent(in)          :: mem
    integer,         intent(in)          :: nbits
    integer,         intent(in)          :: lbits
    character(len=*),intent(in),optional :: tag
    integer,         intent(in),optional :: u

    character(len=128) :: ti
    integer ui
    integer,parameter :: limb = 128
    integer :: kbuf(0:limb)

    integer jz, nz
    integer rgrps, ritms, ngflr
    integer mskb
    integer jobgn, joend, jo, no
    integer jbbgn, jbend

    ierr = err_default

    ui = choice(-1, u)
    call choice_a(ti, 'TrTr', tag)

    nz = count_zones(nbits, lbits)
    call count_remnants(ngflr, rgrps, ritms, nz, nbits, lbits, mem)

101 format(A, ': ', 'bits=', I0, '/', I0, 1x, 'members=', I0, 1x, 'zones=', I0)
102 format(A, ': ', 'rem/i=', I0, 1x, 'rem/g=', I0, 1x, 'grps=', I0)
    if (ui.ge.0) then
       write(ui, 101) trim(ti), nbits, lbits, mem, nz
       write(ui, 102) trim(ti), ritms, rgrps, ngflr
    else
       write(*, 101) trim(ti), nbits, lbits, mem, nz
       write(*, 102) trim(ti), ritms, rgrps, ngflr
    endif

201 format(A, ': ', 'zone ', I2, ':', 2x, I0, ':', I0)
213 format(A, ': ', 'bidx ', I2, ':', 2x, 128(1x, I7))
211 format(A, ': ', 'cpos ', I2, ':', 2x, 128(1x, I7))
212 format(A, ': ', 'ppos ', I2, ':', 2x, 128(1x, I7))
    do jz = 0, nz - 1
       jobgn = pos_pattern(jz,   nbits, lbits)
       joend = min(pos_pattern(jz+1, nbits, lbits), mem)
       jbbgn = pos_storages(jz,   ngflr, rgrps)
       jbend = pos_storages(jz+1, ngflr, rgrps)
       mskb = initial_mask(jz, nbits, lbits)
       if (ui.ge.0) then
          write(ui, 201) trim(ti), jz, jbbgn, jbend
       else
          write(*, 201) trim(ti), jz, jbbgn, jbend
       endif
       ! pattern order
       no = joend - jobgn
       do jo = jobgn, joend + 1
          kbuf(jo-jobgn) = jo
       enddo
       if (ui.ge.0) then
          write(ui, 213) trim(ti), jz, kbuf(0:no)
       else
          write(*, 213) trim(ti), jz, kbuf(0:no)
       endif
       ! bit pattern
       no = joend - jobgn
       do jo = jobgn, joend + 1
          kbuf(jo-jobgn) = mskb + (jo - jobgn) * nbits
       enddo
       if (jz.eq.nz - 1) then
          no = no - 1
       endif
       if (kbuf(no).gt.lbits) then
          no = no + 1
          kbuf(no) = lbits - kbuf(no-1)
       endif
       if (ui.ge.0) then
          write(ui, 212) trim(ti), jz, kbuf(0:no)
       else
          write(*, 212) trim(ti), jz, kbuf(0:no)
       endif
       ! canaz index
       no = joend - jobgn
       do jo = jobgn, joend + 1
          kbuf(jo-jobgn) = pos_source(jo,   ngflr, ritms)
       enddo
       if (ui.ge.0) then
          write(ui, 211) trim(ti), jz, kbuf(0:no)
       else
          write(*, 211) trim(ti), jz, kbuf(0:no)
       endif

    enddo

    return
  end subroutine show_props_trn
!!!_  & show_packed
  subroutine show_packed_i &
       & (ierr, ibagaz, mem, nbits, kpack, tag, u)
    implicit none
    integer,parameter :: KIBGZ = KI32
    integer,            intent(out)         :: ierr
    integer(kind=KIBGZ),intent(in)          :: ibagaz(0:*)
    integer,            intent(in)          :: mem
    integer,            intent(in)          :: nbits, kpack
    character(len=*),   intent(in),optional :: tag
    integer,            intent(in),optional :: u

    ierr = err_default
    if (IAND(kpack, RELLENO_SEQUENTIAL).eq.0) then
       call show_packed_trn_i &
            & (ierr, ibagaz, mem, nbits, tag, u)
    else
       call show_packed_seq_i &
            & (ierr, ibagaz, mem, nbits, tag, u)
    endif
    return
  end subroutine show_packed_i

  subroutine show_packed_l &
       & (ierr, ibagaz, mem, nbits, kpack, tag, u)
    implicit none
    integer,parameter :: KIBGZ = KI64
    integer,            intent(out)         :: ierr
    integer(kind=KIBGZ),intent(in)          :: ibagaz(0:*)
    integer,            intent(in)          :: mem
    integer,            intent(in)          :: nbits, kpack
    character(len=*),   intent(in),optional :: tag
    integer,            intent(in),optional :: u

    ierr = err_default
    if (IAND(kpack, RELLENO_SEQUENTIAL).eq.0) then
       call show_packed_trn_l &
            & (ierr, ibagaz, mem, nbits, tag, u)
    else
       call show_packed_seq_l &
            & (ierr, ibagaz, mem, nbits, tag, u)
    endif
    return
  end subroutine show_packed_l

!!!_   & show_packed_trn
  subroutine show_packed_trn_i &
       & (ierr, ibagaz, mem, nbits, tag, u)
    use TOUZA_Trp_std,only: binstr, choice, choice_a
    implicit none
    integer,parameter :: KIBGZ = KI32
    integer,            intent(out)         :: ierr
    integer(kind=KIBGZ),intent(in)          :: ibagaz(0:*)
    integer,            intent(in)          :: mem
    integer,            intent(in)          :: nbits
    character(len=*),   intent(in),optional :: tag
    integer,            intent(in),optional :: u

    integer,parameter :: lbits = bit_size(ibagaz(0))

    integer kofs
    integer ui
    character(len=128) :: ti
    character(len=128) :: bs
    integer jz, nz
    integer jbbgn, jbend, jb
    integer rgrps, ritms, ngflr

    ierr = err_default
    ui = choice(-1, u)
202 format(A, ':bagaz/t:')
203 format(    'bagaz/t:')
    if (present(tag)) then
       write(ti, 202) trim(tag)
    else
       write(ti, 203)
    endif

201 format(A, I0, ': ', A)
    nz = count_zones(nbits, lbits)
    call count_remnants(ngflr, rgrps, ritms, nz, nbits, lbits, mem)
    kofs = MOD(lbits, nbits)
    do jz = 0, nz - 1
       jbbgn = pos_storages(jz,   ngflr, rgrps)
       jbend = pos_storages(jz+1, ngflr, rgrps)
       do jb = jbbgn, jbend - 1
          call binstr(bs, ibagaz(jb), KM=nbits, KO=kofs)
          if (ui.ge.0) then
             write(ui, 201) trim(ti), jb, trim(bs)
          else
             write(*,  201) trim(ti), jb, trim(bs)
          endif
       enddo
       kofs = MOD(kofs + lbits, nbits)
    enddo

    return
  end subroutine show_packed_trn_i

  subroutine show_packed_trn_l &
       & (ierr, ibagaz, mem, nbits, tag, u)
    use TOUZA_Trp_std,only: binstr, choice, choice_a
    implicit none
    integer,parameter :: KIBGZ = KI64
    integer,            intent(out)         :: ierr
    integer(kind=KIBGZ),intent(in)          :: ibagaz(0:*)
    integer,            intent(in)          :: mem
    integer,            intent(in)          :: nbits
    character(len=*),   intent(in),optional :: tag
    integer,            intent(in),optional :: u

    integer,parameter :: lbits = bit_size(ibagaz(0))

    integer kofs
    integer ui
    character(len=128) :: ti
    character(len=128) :: bs
    integer jz, nz
    integer jbbgn, jbend, jb
    integer rgrps, ritms, ngflr

    ierr = err_default
    ui = choice(-1, u)
202 format(A, ':bagaz/t:')
203 format(    'bagaz/t:')
    if (present(tag)) then
       write(ti, 202) trim(tag)
    else
       write(ti, 203)
    endif

201 format(A, I0, ': ', A)
    nz = count_zones(nbits, lbits)
    call count_remnants(ngflr, rgrps, ritms, nz, nbits, lbits, mem)
    kofs = MOD(lbits, nbits)
    do jz = 0, nz - 1
       jbbgn = pos_storages(jz,   ngflr, rgrps)
       jbend = pos_storages(jz+1, ngflr, rgrps)
       do jb = jbbgn, jbend - 1
          call binstr(bs, ibagaz(jb), KM=nbits, KO=kofs)
          if (ui.ge.0) then
             write(ui, 201) trim(ti), jb, trim(bs)
          else
             write(*,  201) trim(ti), jb, trim(bs)
          endif
       enddo
       kofs = MOD(kofs + lbits, nbits)
    enddo

    return
  end subroutine show_packed_trn_l

!!!_   & show_packed_seq
  subroutine show_packed_seq_i &
       & (ierr, ibagaz, mem, nbits, tag, u)
    use TOUZA_Trp_std,only: binstr, choice, choice_a
    implicit none
    integer,parameter :: KIBGZ = KI32
    integer,            intent(out)         :: ierr
    integer(kind=KIBGZ),intent(in)          :: ibagaz(0:*)
    integer,            intent(in)          :: mem
    integer,            intent(in)          :: nbits
    character(len=*),   intent(in),optional :: tag
    integer,            intent(in),optional :: u

    integer,parameter :: lbits = bit_size(ibagaz(0))

    integer kofs
    integer jp, np
    integer ui
    character(len=128) :: ti
    character(len=128) :: bs

    ierr = err_default
    ui = choice(-1, u)
202 format(A, ':bagaz/s:')
203 format(    'bagaz/s:')
    if (present(tag)) then
       write(ti, 202) trim(tag)
    else
       write(ti, 203)
    endif

201 format(A, I0, ': ', A)

    np = count_packed(nbits, mem, ibagaz(0))

    kofs = MOD(lbits, nbits)
    do jp = 0, np - 1
       call binstr(bs, ibagaz(jp), KM=nbits, KO=kofs)
       if (ui.ge.0) then
          write(ui, 201) trim(ti), jp, trim(bs)
       else
          write(*,  201) trim(ti), jp, trim(bs)
       endif
       kofs = MOD(kofs + lbits, nbits)
    enddo

    return
  end subroutine show_packed_seq_i

  subroutine show_packed_seq_l &
       & (ierr, ibagaz, mem, nbits, tag, u)
    use TOUZA_Trp_std,only: binstr, choice, choice_a
    implicit none
    integer,parameter :: KIBGZ = KI64
    integer,            intent(out)         :: ierr
    integer(kind=KIBGZ),intent(in)          :: ibagaz(0:*)
    integer,            intent(in)          :: mem
    integer,            intent(in)          :: nbits
    character(len=*),   intent(in),optional :: tag
    integer,            intent(in),optional :: u

    integer,parameter :: lbits = bit_size(ibagaz(0))

    integer kofs
    integer jp, np
    integer ui
    character(len=128) :: ti
    character(len=128) :: bs

    ierr = err_default
    ui = choice(-1, u)
202 format(A, ':bagaz/s:')
203 format(    'bagaz/s:')
    if (present(tag)) then
       write(ti, 202) trim(tag)
    else
       write(ti, 203)
    endif

201 format(A, I0, ': ', A)

    np = count_packed(nbits, mem, ibagaz(0))

    kofs = MOD(lbits, nbits)
    do jp = 0, np - 1
       call binstr(bs, ibagaz(jp), KM=nbits, KO=kofs)
       if (ui.ge.0) then
          write(ui, 201) trim(ti), jp, trim(bs)
       else
          write(*,  201) trim(ti), jp, trim(bs)
       endif
       kofs = MOD(kofs + lbits, nbits)
    enddo

    return
  end subroutine show_packed_seq_l

!!!_ + custom-made procedures
<<<<<<< HEAD
=======
!!!_  & mask_count_defined - 1/32 (mask) array count defined elements (of slice)
  subroutine mask_count_defined_i &
       & (ierr,  ndef, &
       &  imask, mem,  bes,  nr, kpack)
    implicit none
    integer,parameter :: KIBGZ = KI32
    integer,            intent(out) :: ierr
    integer,            intent(out) :: ndef
    integer(kind=KIBGZ),intent(in)  :: imask(0:*)   ! source array (mask)
    integer,            intent(in)  :: mem          ! number of items (not size of ibagaz)
    integer,            intent(in)  :: bes(3,0:*)   ! begin/end/stride set
    integer,            intent(in)  :: nr           ! rank of bes
    integer,            intent(in)  :: kpack        ! packing method
    integer,parameter :: nbits = 1
    integer kp
    ierr = err_default
    kp = pack_method(-nbits, mem, kpack)
    select case (kp)
    case (RELLENO_SEQUENTIAL,RELLENO_STRIDE)
       call mask_count_defined_seq_i (ierr, ndef, imask, mem, bes, nr)
    case (RELLENO_TRANSPOSE)
       ierr = _ERROR(ERR_NOT_IMPLEMENTED)
    case default
       ierr = _ERROR(ERR_INVALID_SWITCH)
    end select
  end subroutine mask_count_defined_i
!!!_  & mask_count_defined_seq - 1/32 (mask) array expansion to index list
  subroutine mask_count_defined_seq_i &
       & (ierr,  ndef, &
       &  imask, mem,  bes,  nr)
    implicit none
    integer,parameter :: KIBGZ = KI32
    integer,            intent(out) :: ierr
    integer,            intent(out) :: ndef
    integer(kind=KIBGZ),intent(in)  :: imask(0:*)   ! source array (mask)
    integer,            intent(in)  :: mem          ! number of items (not size of ibagaz)
    integer,            intent(in)  :: bes(3,0:*)   ! begin/end/stride set
    integer,            intent(in)  :: nr           ! rank of bes

    integer,parameter :: mold = 0_KIBGZ
    integer,parameter :: nbits = 1
    integer,parameter :: lbits = bit_size(mold)
    integer jcbgn, jcend, jcnxt, jc
    integer jbbgn, jbend, rbbgn, rbend, jb, rb     ! j: element  r: mod
    integer mr_c,  cspan_c,  dspan_c
    integer mr_b,  cspan_b,  dspan_b
    integer idx(0:nr-1), next(0:nr), span(0:nr-1)
    integer gstep(0:nr)
    integer jr

    ierr = 0
    ndef = 0
    call set_loop_slice(jcbgn, gstep, next, span, bes, nr)
    ! mr_b, continuous ranks (gap allowed)
    mr_b = continuous_ranks(next, nr, nbits, lbits)
    ! mr_c, continuous ranks (no gap allowed)
    mr_c = continuous_ranks(next, nr, lbits, lbits)
    ! cspan_b, conitinuous span
    cspan_b = 1 + SUM((span(0:mr_b-1) - 1) * gstep(0:mr_b-1))
    ! cspan_b, conitinuous span
    cspan_c = 1 + SUM((span(0:mr_c-1) - 1) * gstep(0:mr_c-1))
    ! dspan_b, discontinuous span
    dspan_b = sum(next(0:mr_b-1))
    ! dspan_c, discontinuous span
    dspan_c = sum(next(0:mr_c-1))

    idx(0:nr-1) = 0
    jcend = 0
    loop_main: do
       ! continuous active span jcbgn:jcend[new]
       jcend = jcbgn
       jcnxt = jcbgn + cspan_b + dspan_b
       loop_cont: do
          ! filled
          jcend = jcbgn + cspan_c
          jbbgn = jcbgn / lbits
          jbend = jcend / lbits
          rbbgn = mod(jcbgn, lbits)
          rbend = mod(jcend, lbits)
          if (jbbgn.lt.jbend) then
             ndef = ndef &
                  & + popcount_tab(_IBITS(imask(jbbgn), 0, lbits - rbbgn)) &
                  & + SUM(popcount_tab(imask(jbbgn+1:jbend-1)))
             ! to avoid out of boundary
             if (rbend.gt.0) &
                  ndef = ndef + popcount_tab(_IBITS(imask(jbend), lbits - rbend, rbend))
          else if (jbbgn.eq.jbend) then
             ndef = ndef + popcount_tab(_IBITS(imask(jbbgn), lbits - rbend, rbend - rbbgn))
          endif
          jcbgn = jcend + dspan_c
          do jr = mr_c, mr_b - 1
             idx(jr) = idx(jr) + 1
             if (idx(jr).lt.span(jr)) cycle loop_cont
             jcbgn = jcbgn + next(jr)
             idx(jr) = 0
          enddo
          exit loop_cont
       enddo loop_cont
       ! remnant
       jb = jcend / lbits
       rb = mod(jcend, lbits)
       jcend = jcend + lbits - rb
       ! non-active
       jcbgn = jcnxt
       do jr = mr_b, nr - 1
          idx(jr) = idx(jr) + 1
          if (idx(jr).lt.span(jr)) cycle loop_main
          jcbgn = jcbgn + next(jr)
          idx(jr) = 0
       enddo
       exit loop_main
    enddo loop_main
    return
  end subroutine mask_count_defined_seq_i

>>>>>>> bfa2bbf9
!!!_  & mask_to_idxl - 1/32 (mask) array expansion to index list
  subroutine mask_to_idxl_i &
       & (ierr,  ldst, lsrc, nidx,  &
       &  imask, mem,  bes,  nr, kpack)
    implicit none
    integer,parameter :: KIBGZ = KI32
    integer,            intent(out) :: ierr
    integer,            intent(out) :: ldst(0:*)    ! index-list (unpacked, local)
    integer,            intent(out) :: lsrc(0:*)    ! index-list (packed)
    integer,            intent(out) :: nidx         ! size of list
    integer(kind=KIBGZ),intent(in)  :: imask(0:*)   ! source array (mask)
    integer,            intent(in)  :: mem          ! number of items (not size of ibagaz)
    integer,            intent(in)  :: bes(3,0:*)   ! begin/end/stride set
    integer,            intent(in)  :: nr           ! rank of bes
    integer,            intent(in)  :: kpack        ! packing method
    integer,parameter :: nbits = 1
    integer kp
    ierr = err_default
    kp = pack_method(-nbits, mem, kpack)
    select case (kp)
    case (RELLENO_SEQUENTIAL,RELLENO_STRIDE)
       call mask_to_idxl_seq_i(ierr, ldst, lsrc, nidx, imask, mem, bes, nr)
    case (RELLENO_TRANSPOSE)
       ierr = _ERROR(ERR_NOT_IMPLEMENTED)
    case default
       ierr = _ERROR(ERR_INVALID_SWITCH)
    end select
  end subroutine mask_to_idxl_i
!!!_  & mask_to_idxl - 1/32 (mask) array expansion to index list
  subroutine mask_to_idxl_seq_i &
       & (ierr,  ldst, lsrc, nidx,  &
       &  imask, mem,  bes,  nr)
    implicit none
    integer,parameter :: KIBGZ = KI32
    integer,            intent(out) :: ierr
    integer,            intent(out) :: ldst(0:*)    ! index-list (unpacked, local)
    integer,            intent(out) :: lsrc(0:*)    ! index-list (packed)
    integer,            intent(out) :: nidx         ! size of list
    integer(kind=KIBGZ),intent(in)  :: imask(0:*)   ! source array (mask)
    integer,            intent(in)  :: mem          ! number of items (not size of ibagaz)
    integer,            intent(in)  :: bes(3,0:*)   ! begin/end/stride set
    integer,            intent(in)  :: nr           ! rank of bes

    integer,parameter :: mold = 0_KIBGZ
    integer,parameter :: nbits = 1
    integer,parameter :: lbits = bit_size(mold)
    integer jcbgn, jcend, jcnxt, jc
    integer jbbgn, jbend, rbbgn, rbend, jb, rb     ! j: element  r: mod
    integer mr_c,  cspan_c,  dspan_c
    integer mr_b,  cspan_b,  dspan_b
    integer idx(0:nr-1), next(0:nr), span(0:nr-1)
    integer gstep(0:nr)
    integer jr
    integer jset, jdst

    ierr = 0
    call set_loop_slice(jcbgn, gstep, next, span, bes, nr)
    ! mr_b, continuous ranks (gap allowed)
    mr_b = continuous_ranks(next, nr, nbits, lbits)
    ! mr_c, continuous ranks (no gap allowed)
    mr_c = continuous_ranks(next, nr, lbits, lbits)
    ! cspan_b, conitinuous span
    cspan_b = 1 + SUM((span(0:mr_b-1) - 1) * gstep(0:mr_b-1))
    ! cspan_b, conitinuous span
    cspan_c = 1 + SUM((span(0:mr_c-1) - 1) * gstep(0:mr_c-1))
    ! dspan_b, discontinuous span
    dspan_b = sum(next(0:mr_b-1))
    ! dspan_c, discontinuous span
    dspan_c = sum(next(0:mr_c-1))

    idx(0:nr-1) = 0
    jcend = 0
    nidx = 0
    jset = 0
    jdst = 0
    loop_main: do
       ! nonactive span jcend[prev]:jcbgn
       jbbgn = jcbgn / lbits            ! safe_div(jcbgn, nbits=1, lbits)
       rbbgn = mod(jcbgn, lbits)        ! safe_mod(jcbgn, nbits=1, lbits)
       jbend = jcend / lbits
       rbend = mod(jcend, lbits)
       !  e     b
       ! [xxxxx]+(... )
       jset = jset + SUM(popcount_tab(imask(jbend:jbbgn-1)))
       jset = jset + popcount_tab(_IBITS(imask(jbbgn), lbits - rbbgn, rbbgn))
       ! continuous active span jcbgn:jcend[new]
       jcend = jcbgn
       jcnxt = jcbgn + cspan_b + dspan_b
       loop_cont: do
          ! gap
          do jc = jcend, jcbgn - 1
             jb = jc / lbits
             rb = mod(jc, lbits)
             if (BTEST(imask(jb), lbits - rb - 1)) jset = jset + 1
          enddo
          ! filled
          jcend = jcbgn + cspan_c
          do jc = jcbgn, jcend - 1
             jb = jc / lbits
             rb = mod(jc, lbits)
             if (BTEST(imask(jb), lbits - rb - 1)) then
                lsrc(nidx) = jset
                ldst(nidx) = jdst
                nidx = nidx + 1
                jset = jset + 1
             endif
             jdst = jdst + 1
          enddo
          jcbgn = jcend + dspan_c
          do jr = mr_c, mr_b - 1
             idx(jr) = idx(jr) + 1
             if (idx(jr).lt.span(jr)) cycle loop_cont
             jcbgn = jcbgn + next(jr)
             idx(jr) = 0
          enddo
          exit loop_cont
       enddo loop_cont
       ! remnant
       jb = jcend / lbits
       rb = mod(jcend, lbits)
       jcend = jcend + lbits - rb
       ! non-active
       jcbgn = jcnxt
       do jr = mr_b, nr - 1
          idx(jr) = idx(jr) + 1
          if (idx(jr).lt.span(jr)) then
             ! update here to avoid out-of-bound access
             jset = jset + popcount_tab(_IBITS(imask(jb), 0, lbits - rb))
             cycle loop_main
          endif
          jcbgn = jcbgn + next(jr)
          idx(jr) = 0
       enddo
       exit loop_main
    enddo loop_main
    return
  end subroutine mask_to_idxl_seq_i
!!!_  & mask_to_runl - 1/32 (mask) array expansion to alternate runlength list
!!!_  & mask_to_runl_seq
  ! subroutine mask_to_runl_seq_i &
  !      & (ierr,  rfil, nfil, &
  !      &  imask, mem,  bes,  nr)
  !   implicit none
  !   integer,parameter :: KIBGZ = KI32
  !   integer,            intent(out) :: ierr
  !   integer,            intent(out) :: rfil(0:*)    ! runlength list (skip read, ..., final-skip)
  !   integer,            intent(out) :: nfil         ! size of rfil.  rfil[nfil] == final-skip
  !   integer(kind=KIBGZ),intent(in)  :: imask(0:*)   ! source array (mask)
  !   integer,            intent(in)  :: mem          ! number of expanded elements
  !   integer,            intent(in)  :: bes(3,0:*)   ! begin/end/stride set
  !   integer,            intent(in)  :: nr           ! rank of bes
  !   integer,parameter :: mold = 0_KIBGZ

  !   integer,parameter :: nbits = 1
  !   integer,parameter :: lbits = bit_size(mold)
  !   integer idx(0:nr-1), next(0:nr), span(0:nr-1)
  !   integer gstep(0:nr)
  !   integer jcbgn, jcend
  !   integer jbbgn, jbend, rbbgn, rbend     ! j: element  r: mod
  !   integer mr_c,  cspan_c,  dspan_c

  !   ierr = err_default
  !   call set_loop_slice(jcbgn, gstep, next, span, bes, nr)
  !   ! mr_c, continuous ranks (no gap allowed)
  !   mr_c = continuous_ranks(next, nr, lbits, lbits)
  !   cspan_c = 1 + SUM((span(0:mr_c-1) - 1) * gstep(0:mr_c-1))
  !   dspan_c = sum(next(0:mr_c-1))

  !   idx(0:nr-1) = 0
  !   nfil = 0
  !   jcend = 0
  !   jbend = 0
  !   rfil(nfil) = 0
  !   loop_main: do
  !      ! nonactive span jge:jgb
  !      jbbgn = safe_div(jcbgn, nbits, lbits)
  !      rbbgn = safe_mod(jcbgn, nbits, lbits)
  !   enddo loop_main

  ! end subroutine mask_to_runl_seq_i

!!!_  & pack_gen_dspl - 1/32 (mask) generate displacement+length list
  subroutine pack_gen_dspl_i &
       & (ierr,  lofs, dsrc, n,   &
       &  nbits, mem,  bes,  nr,  kpack, mold)
    implicit none
    integer,parameter :: KIBGZ = KI32
    integer,            intent(out) :: ierr
    integer,            intent(out) :: lofs(2, 0:*)    ! offset (unpacked, local, bit offset)
    integer,            intent(out) :: dsrc(2, 0:*)    ! disp+length-list (packed)
    integer,            intent(out) :: n               ! size of list
    integer,            intent(in)  :: nbits           ! source bits
    integer,            intent(in)  :: mem             ! not used
    integer,            intent(in)  :: bes(3,0:*)      ! begin/end/stride set
    integer,            intent(in)  :: nr              ! rank of bes
    integer,            intent(in)  :: kpack           ! packing method
    integer(kind=KIBGZ),intent(in)  :: mold

    integer kp
    ierr = err_default
    kp = pack_method(-nbits, mem, kpack)
    select case (kp)
    case (RELLENO_SEQUENTIAL,RELLENO_STRIDE)
       call pack_gen_dspl_seq_i(ierr, lofs, dsrc, n, nbits, mem, bes, nr, mold)
    case (RELLENO_TRANSPOSE)
       ierr = _ERROR(ERR_NOT_IMPLEMENTED)
    case default
       ierr = _ERROR(ERR_INVALID_SWITCH)
    end select
  end subroutine pack_gen_dspl_i
!!!_  & pack_gen_dspl_seq - 1/32 (mask) generate displacement+length list
  subroutine pack_gen_dspl_seq_i &
       & (ierr,  lofs, dsrc, n,   &
       &  nbits, mem,  bes,  nr,  mold)
    implicit none
    integer,parameter :: KIBGZ = KI32
    integer,            intent(out) :: ierr
    integer,            intent(out) :: lofs(2, 0:*)    ! offset (unpacked, local, bit offset)
    integer,            intent(out) :: dsrc(2, 0:*)    ! disp+length-list (packed)
    integer,            intent(out) :: n               ! size of list
    integer,            intent(in)  :: nbits           ! source bits
    integer,            intent(in)  :: mem             ! not used
    integer,            intent(in)  :: bes(3,0:*)      ! begin/end/stride set
    integer,            intent(in)  :: nr              ! rank of bes
    integer(kind=KIBGZ),intent(in)  :: mold

    integer,parameter :: lbits = bit_size(mold)
    integer jgb, jge, ngi, ngx, ngz
    integer jmb, jme, rmb, rme
    integer idx(0:nr-1), next(0:nr), span(0:nr-1)
    integer gstep(0:nr), lstep(0:nr)
    integer jr, nri
    integer mc

    ierr = 0
    call set_loop_slice(jgb, gstep, next, span, bes, nr)
    lstep(0) = 1
    do jr = 0, nr - 1
       lstep(jr+1) = lstep(jr) * span(jr)
    enddo
    ! nri, continuous ranks
    nri = continuous_ranks(next, nr, nbits, lbits)
    ! ngi, innermost span
    ngi = max(0, span(0))
    ! ngx, conitinuous span
    ngx = 1 + SUM((span(0:nri-1) - 1) * gstep(0:nri-1))
    ! ngz, discontinuous step
    ngz = sum(next(0:nri-1))
    ! mc, number of canaz in nz zones
    mc = (count_zones(nbits, lbits) * lbits) / nbits
    ! create displacement+length list
    idx(0:nr-1) = 0
    jgb = sum(bes(1, 0:nr-1) * gstep(0:nr-1))
    rme = lbits
    n = 0
    loop_main: do
       jge = jgb + ngx
       ! continuous active span
       jmb = safe_div(jgb, nbits, lbits)
       rmb = safe_mod(jgb, nbits, lbits)
       jme = safe_div(jge, nbits, lbits)
       rme = safe_mod(jge, nbits, lbits)
       dsrc(1, n) = jmb
       dsrc(2, n) = jme - jmb + min(1, rme)
       lofs(1, n) = sum(idx(0:nr-1) * lstep(0:nr-1))
       lofs(2, n) = mod(jgb, mc)
       n = n + 1
       ! iterate nonactive
       jgb = jge + ngz
       do jr = nri, nr - 1
          idx(jr) = idx(jr) + 1
          if (idx(jr).lt.span(jr)) cycle loop_main
          jgb = jgb + next(jr)
          idx(jr) = 0
       enddo
       exit loop_main
    enddo loop_main
    ! sentry
    if (ierr.eq.0) then
       lofs(1, n) = product(span(0:nr-1))
       lofs(2, n) = product(bes(3, 0:nr-1))
    endif

    return
  end subroutine pack_gen_dspl_seq_i
  subroutine pack_gen_runl_i &
       & (ierr,  lofs, rsrc, n,   &
       &  nbits, mem,  bes,  nr,  kpack, mold)
    implicit none
    integer,parameter :: KIBGZ = KI32
    integer,            intent(out) :: ierr
    integer,            intent(out) :: lofs(2, 0:*)    ! offset (unpacked, local, bit offset)
    integer,            intent(out) :: rsrc(0:*)       ! runlength list (packed)  skip,read,skip,...
    integer,            intent(out) :: n               ! size of list
    integer,            intent(in)  :: nbits           ! source bits
    integer,            intent(in)  :: mem             ! not used
    integer,            intent(in)  :: bes(3,0:*)      ! begin/end/stride set
    integer,            intent(in)  :: nr              ! rank of bes
    integer,            intent(in)  :: kpack           ! packing method
    integer(kind=KIBGZ),intent(in)  :: mold

    integer kp
    ierr = err_default
    kp = pack_method(-nbits, mem, kpack)
    select case (kp)
    case (RELLENO_SEQUENTIAL,RELLENO_STRIDE)
       call pack_gen_runl_seq_i(ierr, lofs, rsrc, n, nbits, mem, bes, nr, mold)
    case (RELLENO_TRANSPOSE)
       ierr = _ERROR(ERR_NOT_IMPLEMENTED)
    case default
       ierr = _ERROR(ERR_INVALID_SWITCH)
    end select
  end subroutine pack_gen_runl_i
!!!_  & pack_gen_runl_seq - 1/32 (mask) generate runlength list
  subroutine pack_gen_runl_seq_i &
       & (ierr,  lofs, rsrc, n,   &
       &  nbits, mem,  bes,  nr,  mold)
    implicit none
    integer,parameter :: KIBGZ = KI32
    integer,            intent(out) :: ierr
    integer,            intent(out) :: lofs(2, 0:*)    ! offset (unpacked, local, bit offset)
    integer,            intent(out) :: rsrc(0:*)       ! runlength list (packed)  skip,read,skip,...
    integer,            intent(out) :: n               ! size of list
    integer,            intent(in)  :: nbits           ! source bits
    integer,            intent(in)  :: mem             ! not used
    integer,            intent(in)  :: bes(3,0:*)      ! begin/end/stride set
    integer,            intent(in)  :: nr              ! rank of bes
    integer(kind=KIBGZ),intent(in)  :: mold

    integer,parameter :: lbits = bit_size(mold)
    integer jgb, jge, ngi, ngx, ngz
    integer jmb, jme, rmb, rme
    integer idx(0:nr-1), next(0:nr), span(0:nr-1)
    integer gstep(0:nr), lstep(0:nr)
    integer jr, nri
    integer mc

    ierr = 0
    call set_loop_slice(jgb, gstep, next, span, bes, nr)
    lstep(0) = 1
    do jr = 0, nr - 1
       lstep(jr+1) = lstep(jr) * span(jr)
    enddo
    ! nri, continuous ranks
    nri = continuous_ranks(next, nr, nbits, lbits)
    ! ngi, innermost span
    ngi = max(0, span(0))
    ! ngx, conitinuous span
    ngx = 1 + SUM((span(0:nri-1) - 1) * gstep(0:nri-1))
    ! ngz, discontinuous step
    ngz = sum(next(0:nri-1))

    ! mc, number of canaz in nz zones
    mc = (count_zones(nbits, lbits) * lbits) / nbits

    ! create displacement+length list
    idx(0:nr-1) = 0
    rme = lbits
    n = 0
    jge = 0
    jme = 0
    loop_main: do
       ! nonactive span jge:jgb
       jmb = safe_div(jgb, nbits, lbits)
       rmb = safe_mod(jgb, nbits, lbits)
       ! write(*, *) 'runl', n, jme, jmb, '/', jge, jgb
       rsrc(n) = jmb - jme
       n = n + 1
       ! continuous active span jgb:jge
       jge = jgb + ngx
       jme = safe_div(jge, nbits, lbits)
       rme = safe_mod(jge, nbits, lbits)
       ! write(*, *) 'runl', n, jmb, jme + min(1, rme), '/', jgb, jge
       rsrc(n) = jme + min(1, rme) - jmb
       lofs(1, n/2) = sum(idx(0:nr-1) * lstep(0:nr-1))
       lofs(2, n/2) = mod(jgb, mc)
       n = n + 1
       ! iterate nonactive
       jgb = jge + ngz
       jme = jme + min(1, rme)
       do jr = nri, nr - 1
          idx(jr) = idx(jr) + 1
          if (idx(jr).lt.span(jr)) cycle loop_main
          jgb = jgb + next(jr)
          idx(jr) = 0
       enddo
       exit loop_main
    enddo loop_main
    ! sentry
    if (ierr.eq.0) then
       lofs(1, n/2) = product(span(0:nr-1))
       lofs(2, n/2) = product(bes(3, 0:nr-1))
    endif
    return
  end subroutine pack_gen_runl_seq_i
!!!_  - gen_bfc_slice
  subroutine gen_bfc_slice_i &
       & (ierr,  dunp, nunp, rfil, nfil, &
       &  nbits, mem,  bes,  nr,   kpack, mold)
    implicit none
    integer,parameter :: KIBGZ = KI32
    integer,            intent(out) :: ierr
<<<<<<< HEAD
    integer,            intent(out) :: dunp(3, 0:*)    ! unpack sequence (unp offset, buf offset, buf origin)
=======
    integer,            intent(out) :: dunp(npropd, 0:*)    ! unpack sequence (unp offset, buf offset, buf origin)
>>>>>>> bfa2bbf9
    integer,            intent(out) :: rfil(0:*)       ! bagaz to buffer runlength list (skip,read,skip,..., final-skip)
    integer,            intent(out) :: nunp, nfil      ! size of dunp rfil
    integer,            intent(in)  :: nbits           ! source bits
    integer,            intent(in)  :: mem             ! not used
    integer,            intent(in)  :: bes(3,0:*)      ! begin/end/stride set
    integer,            intent(in)  :: nr              ! rank of bes
    integer,            intent(in)  :: kpack           ! packing method
    integer(kind=KIBGZ),intent(in)  :: mold

    integer kp
    ierr = err_default
    kp = pack_method(-nbits, mem, kpack)
    select case (kp)
    case (RELLENO_SEQUENTIAL,RELLENO_STRIDE)
       call gen_bfc_slice_seq_i(ierr, dunp, nunp, rfil, nfil, nbits, mem, bes, nr, mold)
    case (RELLENO_TRANSPOSE)
<<<<<<< HEAD
=======
       call gen_bfc_slice_trn_i(ierr, dunp, nunp, rfil, nfil, nbits, mem, bes, nr, mold)
>>>>>>> bfa2bbf9
       ierr = _ERROR(ERR_NOT_IMPLEMENTED)
    case default
       ierr = _ERROR(ERR_INVALID_SWITCH)
    end select
  end subroutine gen_bfc_slice_i
!!!_  & gen_bfc_slice_seq - 1/32 (mask) generate bagaz/filter/canaz
  subroutine gen_bfc_slice_seq_i &
       & (ierr,  dunp, nunp, rfil, nfil, &
       &  nbits, mem,  bes,  nr,   mold)
    implicit none
    integer,parameter :: KIBGZ = KI32
    integer,            intent(out) :: ierr
<<<<<<< HEAD
    integer,            intent(out) :: dunp(3, 0:*)    ! unpack sequence (unp offset, buf offset, buf origin)
=======
    integer,            intent(out) :: dunp(npropd, 0:*)    ! unpack sequence (unp offset, buf offset, buf origin, extra buf origin)
>>>>>>> bfa2bbf9
    integer,            intent(out) :: rfil(0:*)       ! bagaz to buffer runlength list (skip,read,skip,...)
    integer,            intent(out) :: nunp, nfil      ! size of dunp rfil
    integer,            intent(in)  :: nbits           ! source bits
    integer,            intent(in)  :: mem             ! not used
    integer,            intent(in)  :: bes(3,0:*)      ! begin/end/stride set
    integer,            intent(in)  :: nr              ! rank of bes
    integer(kind=KIBGZ),intent(in)  :: mold

    integer,parameter :: lbits = bit_size(mold)
    integer jcbgn, jcend
    integer jbbgn, jbend, rbbgn, rbend     ! j: element  r: mod
    integer idx(0:nr-1), next(0:nr), span(0:nr-1)
    integer gstep(0:nr)
    integer jr
    integer mc
    integer mr_b, cspan_b, dspan_b
    integer mr_c, cspan_c, dspan_c
    integer jfbgn, jfofs
<<<<<<< HEAD
    integer jubgn, juend
=======
    integer jubgn
>>>>>>> bfa2bbf9
    ! [b] bagaz elements, packed global
    ! [f] filtered bagaz elements
    ! [c] canaz elements, unpacked global
    ! [u] filtered canaz elements

    ierr = 0
    call set_loop_slice(jcbgn, gstep, next, span, bes, nr)
    ! mr_b, continuous ranks (gap allowed)
    mr_b = continuous_ranks(next, nr, nbits, lbits)
    ! mr_c, continuous ranks (no gap allowed)
    mr_c = continuous_ranks(next, nr, lbits, lbits)
    ! cspan_b, conitinuous span
    cspan_b = 1 + SUM((span(0:mr_b-1) - 1) * gstep(0:mr_b-1))
    ! cspan_b, conitinuous span
    cspan_c = 1 + SUM((span(0:mr_c-1) - 1) * gstep(0:mr_c-1))
    ! dspan_b, discontinuous span
    dspan_b = sum(next(0:mr_b-1))
    ! dspan_c, discontinuous span
    dspan_c = sum(next(0:mr_c-1))

    ! mc, number of canaz in nz zones
    mc = (count_zones(nbits, lbits) * lbits) / nbits

    idx(0:nr-1) = 0
    nfil = 0
    nunp = 0
    jcend = 0
    jbend = 0
    jfbgn = 0
    jubgn = 0
    loop_main: do
       ! nonactive span jcend[prev]:jcbgn
       jbbgn = safe_div(jcbgn, nbits, lbits)
       rbbgn = safe_mod(jcbgn, nbits, lbits)
       rfil(nfil) = jbbgn - jbend
       nfil = nfil + 1
       ! continuous active span jcbgn:jcend[new]
       jcend = jcbgn + cspan_b
       jbend = safe_div(jcend, nbits, lbits)
       rbend = safe_mod(jcend, nbits, lbits)
       rfil(nfil) = jbend + min(1, rbend) - jbbgn
       nfil = nfil + 1
       ! unpack list
       jfofs = safe_div(jcbgn, nbits, lbits)
       loop_unp: do
          ! write(*, *) 'bfc', nfil, nunp, jubgn, jcbgn
<<<<<<< HEAD
          dunp(1, nunp) = jubgn
          dunp(2, nunp) = jfbgn + safe_div(jcbgn, nbits, lbits) - jfofs
          dunp(3, nunp) = mod(jcbgn, mc)
=======
          dunp(p_cbgn, nunp) = jubgn
          dunp(p_bofs, nunp) = jfbgn + safe_div(jcbgn, nbits, lbits) - jfofs
          dunp(p_orgm, nunp) = mod(jcbgn, mc)
>>>>>>> bfa2bbf9
          nunp = nunp + 1
          jubgn = jubgn + cspan_c
          jcbgn = jcbgn + cspan_c + dspan_c
          do jr = mr_c, mr_b - 1
             idx(jr) = idx(jr) + 1
             if (idx(jr).lt.span(jr)) cycle loop_unp
             jcbgn = jcbgn + next(jr)
             idx(jr) = 0
          enddo
          exit loop_unp
       enddo loop_unp
       ! iterate nonactive
       jcbgn = jcend + dspan_b
       jbend = jbend + min(1, rbend)
       jfbgn = jfbgn + jbend - jbbgn
       do jr = mr_b, nr - 1
          idx(jr) = idx(jr) + 1
          if (idx(jr).lt.span(jr)) cycle loop_main
          jcbgn = jcbgn + next(jr)
          idx(jr) = 0
       enddo
       exit loop_main
    enddo loop_main
    ! sentry
    if (ierr.eq.0) then
       jbbgn = count_packed_ii(nbits, mem, mold)
       rfil(nfil) = jbbgn - jbend
<<<<<<< HEAD
       dunp(1, nunp) = product(span(0:nr-1))
       dunp(2, nunp) = jfbgn
       dunp(3, nunp) = 0
=======
       dunp(p_cbgn, nunp) = product(span(0:nr-1))
       dunp(p_bofs, nunp) = jfbgn
       dunp(p_orgm, nunp) = 0
>>>>>>> bfa2bbf9
    endif
    return
  end subroutine gen_bfc_slice_seq_i

<<<<<<< HEAD
=======
!!!_  & gen_bfc_slice_trn - 1/32 (mask) generate bagaz/filter/canaz
  subroutine gen_bfc_slice_trn_i &
       & (ierr,  dunp, nunp, rfil, nfil, &
       &  nbits, mem,  bes,  nr,   mold)
    implicit none
    integer,parameter :: KIBGZ = KI32
    integer,            intent(out) :: ierr
    integer,            intent(out) :: dunp(npropd, 0:*)    ! unpack sequence (unp offset, buf offset, buf origin)
    integer,            intent(out) :: rfil(0:*)       ! bagaz to buffer runlength list (skip,read,skip,...)
    integer,            intent(out) :: nunp, nfil      ! size of dunp rfil
    integer,            intent(in)  :: nbits           ! source bits
    integer,            intent(in)  :: mem             ! not used
    integer,            intent(in)  :: bes(3,0:*)      ! begin/end/stride set
    integer,            intent(in)  :: nr              ! rank of bes
    integer(kind=KIBGZ),intent(in)  :: mold

    integer,parameter :: lbits = bit_size(mold)
    integer cofs(0:lbits)
    integer jz, nz
    integer rgrps, ritms, ngflr
    integer jo, mo, jobgn, joend
    integer jbbgn, jbend
    integer jcbgn, jcend, jcorg
    integer idx(0:nr-1), next(0:nr), span(0:nr-1)
    integer gstep(0:nr)

    ierr = 0
    call set_loop_slice(jcorg, gstep, next, span, bes, nr)

    nz = count_zones(nbits, lbits)
    call count_remnants(ngflr, rgrps, ritms, nz, nbits, lbits, mem)

    mo = min(pos_pattern(nz, nbits, lbits), mem)

    do jo = 0, mo
       cofs(jo) = pos_source(jo, ngflr, ritms)
    enddo
    write(*, *) 'bfc/trn:zones ', nz, mo
    write(*, *) 'bfc/trn:cofs ', cofs(0:mo)
    do jz = 0, nz - 1
       jobgn = pos_pattern(jz,   nbits, lbits)
       joend = min(pos_pattern(jz+1, nbits, lbits), mem)
       jbbgn = pos_storages(jz,   ngflr, rgrps)
       jbend = pos_storages(jz+1, ngflr, rgrps)
       jcbgn = cofs(jobgn)  !! split for jz > 0
       jcend = cofs(joend)  !! non-split range
       ! jcend = cofs(min(mo, joend + 1)) !! including split
       write(*, *) 'bfc/trn:bagaz ', jz, jbbgn, jbend, jobgn, joend, jcbgn, jcend, jcorg
    enddo
  end subroutine gen_bfc_slice_trn_i
>>>>>>> bfa2bbf9
!!!_  & set_loop_slice
  subroutine set_loop_slice &
       & (jgorg, gstep, gnext, lspan, bes, nr)
    implicit none
    integer,intent(out) :: jgorg
    integer,intent(out) :: gstep(0:*)
    integer,intent(out) :: gnext(0:*)
    integer,intent(out) :: lspan(0:*)
    integer,intent(in)  :: bes(3, 0:*)    ! [begin, end, size] along rank
    integer,intent(in)  :: nr
    integer jr

    ! lspan: e - b along rank
    lspan(0:nr-1) = max(0, &
         &              max(0, min(bes(3, 0:nr-1), bes(2, 0:nr-1))) &
         &              - max(0, min(bes(3, 0:nr-1), bes(1, 0:nr-1))))

    ! gstep: (*,j,*) to (*,j+1,*)
    gstep(0) = 1
    do jr = 0, nr - 1
       gstep(jr+1) = gstep(jr) * max(0, bes(3, jr))
    enddo

    ! gnext: (*,e,j) to (*,b,j+1)
    gnext(0:nr-1) = gstep(0:nr-1) * max(0, bes(3, 0:nr-1) - lspan(0:nr-1))

    ! jgorg: (b,b,b)
    jgorg = sum(bes(1, 0:nr-1) * gstep(0:nr-1))

    return
  end subroutine set_loop_slice

!!!_  & continuous_ranks()
  integer function continuous_ranks(gnext, nr, nbits, lbits) result(n)
    implicit none
    integer,intent(in) :: gnext(0:*)
    integer,intent(in) :: nr
    integer,intent(in) :: nbits, lbits    ! tolerance of gap in bits
    integer m, jr
    n = 0
    m = 0
    do jr = 0, nr - 1
       n = n + 1
       m = m + gnext(jr)
       if (m * nbits.ge.lbits) exit
    enddo
  end function continuous_ranks

!!!_  & is_in_slice()
  PURE &
    logical function is_in_slice(j, bes, nr) result(b)
    implicit none
    integer,intent(in) :: j
    integer,intent(in) :: bes(3, 0:*)
    integer,intent(in) :: nr
    integer jr, jb, jx
    b = .FALSE.
    jb = j
    do jr = 0, nr - 1
       jx = mod(jb, bes(3, jr))
       if (jx.lt.bes(1, jr).or.bes(2, jr).le.jx) return
       jb = jb / bes(3, jr)
    enddo
    b = .TRUE.
  end function is_in_slice

!!!_  & gen_bfc_idxl - 1/32 (mask) generate bagaz/filter/canaz
  subroutine gen_bfc_idxl_i &
       & (ierr,  dunp, nunp, rfil, nfil,  &
       &  nbits, mem,  lsrc, nidx, kpack, mold)
    implicit none
    integer,parameter :: KIBGZ = KI32
    integer,            intent(out) :: ierr
<<<<<<< HEAD
    integer,            intent(out) :: dunp(3, 0:*)    ! unpack sequence (unp offset, buf offset, buf origin)
=======
    integer,            intent(out) :: dunp(npropd, 0:*)    ! unpack sequence (unp offset, buf offset, buf origin)
>>>>>>> bfa2bbf9
    integer,            intent(out) :: rfil(0:*)       ! bagaz to buffer runlength list (skip,read,skip,...)
    integer,            intent(out) :: nunp, nfil      ! size of dunp rfil
    integer,            intent(in)  :: nbits           ! source bits
    integer,            intent(in)  :: mem             ! not used
    integer,            intent(in)  :: lsrc(0:*)       ! index list
    integer,            intent(in)  :: nidx            ! rank of bes
    integer,            intent(in)  :: kpack           ! packing method
    integer(kind=KIBGZ),intent(in)  :: mold

    integer kp
    ierr = err_default
    kp = pack_method(-nbits, mem, kpack)
    select case (kp)
    case (RELLENO_SEQUENTIAL,RELLENO_STRIDE)
       call gen_bfc_idxl_seq_i &
            & (ierr,  dunp, nunp, rfil, nfil, &
            &  nbits, mem,  lsrc, nidx, mold)
    case (RELLENO_TRANSPOSE)
       ierr = _ERROR(ERR_NOT_IMPLEMENTED)
    case default
       ierr = _ERROR(ERR_INVALID_SWITCH)
    end select
  end subroutine gen_bfc_idxl_i

!!!_  & gen_bfc_idxl_seq - 1/32 (mask) generate bagaz/filter/canaz
  subroutine gen_bfc_idxl_seq_i &
       & (ierr,  dunp, nunp, rfil, nfil, &
       &  nbits, mem,  lsrc, nidx, mold)
    implicit none
    integer,parameter :: KIBGZ = KI32
    integer,            intent(out) :: ierr
<<<<<<< HEAD
    integer,            intent(out) :: dunp(3, 0:*)    ! unpack sequence (unp offset, buf offset, buf origin)
=======
    integer,            intent(out) :: dunp(npropd, 0:*)    ! unpack sequence (unp offset, buf offset, buf origin)
>>>>>>> bfa2bbf9
    integer,            intent(out) :: rfil(0:*)       ! bagaz to buffer runlength list (skip,read,skip,...)
    integer,            intent(out) :: nunp, nfil      ! size of dunp rfil
    integer,            intent(in)  :: nbits           ! source bits
    integer,            intent(in)  :: mem             ! not used
    integer,            intent(in)  :: lsrc(0:*)       ! index list
    integer,            intent(in)  :: nidx            ! rank of bes
    integer(kind=KIBGZ),intent(in)  :: mold

    integer,parameter :: lbits = bit_size(mold)
    integer ji
    integer jfbgn, jfend, rfend, jforg
    integer juorg, juend
<<<<<<< HEAD
    integer jcorg
    integer nc, mc, mu, mf
=======
    integer mc, mu
>>>>>>> bfa2bbf9
    integer mgap

    ierr = 0
    ! mc, number of canaz in nz zones
    mc = (count_zones(nbits, lbits) * lbits) / nbits
    mgap = (lbits - 1) / nbits + 1

    nunp = 0
    nfil = 0
    ji = 0
    jfbgn = 0
    jfend = 0
    jforg = 0
  ! write(*, *) 'bfc/lsrc:', lsrc(0:nidx-1)
    loop_out: do
       if (ji.ge.nidx) exit
       jfbgn = safe_div(lsrc(ji), nbits, lbits)
       ! write(*, *) 'bfc/idxl: ', ji, lsrc(ji), jfend, jforg
       rfil(nfil) = jfbgn - jfend
       nfil = nfil + 1
       loop_unp: do
          juorg = lsrc(ji)
<<<<<<< HEAD
          dunp(1, nunp) = ji
          dunp(2, nunp) = jforg + safe_div(juorg, nbits, lbits) - jfbgn
          dunp(3, nunp) = mod(juorg, mc)
=======
          dunp(p_cbgn, nunp) = ji
          dunp(p_bofs, nunp) = jforg + safe_div(juorg, nbits, lbits) - jfbgn
          dunp(p_orgm, nunp) = mod(juorg, mc)
>>>>>>> bfa2bbf9
          nunp = nunp + 1
          ! juorg:juorg+nu  no-gap continuous sequence
          mu = 0
          do
             ji = ji + 1
             mu = mu + 1
             if (ji.ge.nidx) exit loop_unp
             if (lsrc(ji).gt.juorg + mu) exit
          enddo
          ! write(*, *) 'bfc/idxl/cont: ', ji, lsrc(ji-1), lsrc(ji), mgap
          !! identical
          !! if (lsrc(ji) - (lsrc(ji - 1) + 1) .ge. mgap) exit loop_unp
          if (lsrc(ji) - (lsrc(ji - 1)) .gt. mgap) exit loop_unp
       enddo loop_unp
       juend = lsrc(ji - 1) + 1
       jfend = safe_div(juend, nbits, lbits)
       rfend = safe_mod(juend, nbits, lbits)
       jfend = jfend + min(1, rfend)
       rfil(nfil) = jfend - jfbgn
       jforg = jforg + jfend - jfbgn
       nfil = nfil + 1
    enddo loop_out
    ! sentry
    if (ierr.eq.0) then
       jfbgn = count_packed_ii(nbits, mem, mold)
       rfil(nfil) = jfbgn - jfend
<<<<<<< HEAD
       dunp(1, nunp) = nidx
       dunp(2, nunp) = jforg
       dunp(3, nunp) = 0
=======
       dunp(p_cbgn, nunp) = nidx
       dunp(p_bofs, nunp) = jforg
       dunp(p_orgm, nunp) = 0
>>>>>>> bfa2bbf9
    endif
  end subroutine gen_bfc_idxl_seq_i
!!!_ + private procedures
!!!_  & pack_method ()
  PURE &
  integer function pack_method &
       & (nbits, nmem, kpack) &
       & result(m)
    implicit none
    integer,intent(in) :: nbits ! + to encode, - to decode
    integer,intent(in) :: nmem
    integer,intent(in) :: kpack
    integer,parameter :: mmask = RELLENO_MANUAL - 1
    m = IAND(mmask, kpack)
  end function pack_method

!!!_  & is_enabled_manual ()
  PURE &
  logical function is_enabled_manual &
       & (nbits, nmem, kpack) &
       & result(b)
    implicit none
    integer,intent(in) :: nbits ! + to encode, - to decode
    integer,intent(in) :: nmem
    integer,intent(in) :: kpack
    b = IAND(RELLENO_MANUAL, kpack).ne.0
  end function is_enabled_manual

!!!_  & count_zones() - count different padding patterns (maximum)
  PURE &
  integer function count_zones &
       & (nbits, lbits) result(n)
    implicit none
    integer,intent(in) :: nbits ! target bit sizes
    integer,intent(in) :: lbits ! storage bit sizes
    integer k, m
    if (nbits.le.0) then
       n = -1
    else
       ! get gcd
       k = lbits
       n = nbits
       do
          m = mod(k, n)
          if (m.eq.0) exit
          k = n
          n = m
       enddo
       n = nbits / n
    endif
    return
  end function count_zones
!!!_  & count_packed
  integer function count_packed_ii &
       & (nbits, mem, mold) result (n)
    implicit none
    integer,           intent(in) :: nbits
    integer,           intent(in) :: mem
    integer(kind=KI32),intent(in) :: mold
    integer,parameter :: lbits = bit_size(mold)
    n = div_ceiling_safe(nbits, mem, lbits)
    return
  end function count_packed_ii

  integer function count_packed_ll &
       & (nbits, mem, mold) result (n)
    implicit none
    integer,           intent(in) :: nbits
    integer,           intent(in) :: mem
    integer(kind=KI64),intent(in) :: mold
    integer,parameter :: lbits = bit_size(mold)
    n = div_ceiling_safe(nbits, mem, lbits)
    return
  end function count_packed_ll

!!!_  & count_remnants
  subroutine count_remnants &
       & (ngflr, rgrps, ritms, nzones, nbits, lbits, mem)
    implicit none
    integer,intent(out)   :: ngflr ! floor of group widths
    integer,intent(out)   :: rgrps ! remnant in groups
    integer,intent(out)   :: ritms ! remnant in items
    integer,intent(inout) :: nzones
    integer,intent(in)    :: nbits
    integer,intent(in)    :: lbits
    integer,intent(in)    :: mem   ! source item sizes

    integer mend

    mend = (lbits * nzones) / nbits
    ritms = mod(mem, mend)
    rgrps = div_ceiling_safe(nbits, ritms, lbits)

    ngflr = mem / mend

    if (mem.lt.mend) nzones = rgrps
  end subroutine count_remnants

!!!_  & div_ceiling() - ceil(n/d)
  ELEMENTAL integer function div_ceiling (num, den) result(r)
    implicit none
    integer,intent(in) :: num, den

    r = (num + den - 1) / den
    return
  end function div_ceiling

!!!_  & div_ceiling_safe() - ceil(f * n / d)
  ELEMENTAL integer function div_ceiling_safe (f, num, den) result(r)
    implicit none
    integer,intent(in) :: f, num, den

    r = f * (num / den) &
         & + (f * mod(num, den) + den - 1) / den
    return
  end function div_ceiling_safe

!!!_  & safe_div() - large * small / d
  ELEMENTAL integer function safe_div (l, s, d) result(r)
    implicit none
    !  L = da + b
    ! (L * S) / d = (Sda + Sb) / d = Sa + Sb / d
    integer,intent(in) :: l, s, d
    r = s * (l / d) + (s * mod(l, d)) / d
    return
  end function safe_div

!!!_  & safe_mod() - large * small % d
  ELEMENTAL integer function safe_mod (l, s, d) result(r)
    implicit none
    !  L = da + b
    ! (L * S) % d = (Sda + Sb) % d = Sb % d
    integer,intent(in) :: l, s, d
    r = mod((s * mod(l, d)), d)
    return
  end function safe_mod

!!!_  & pos_pattern ()
  ELEMENTAL integer function pos_pattern &
       & (jzone, nbits, lbits) result(r)
    implicit none
    integer,intent(in) :: jzone
    integer,intent(in) :: nbits, lbits
    r = (lbits * jzone) / nbits
    return
  end function pos_pattern

!!!_  & pos_storages ()
  ELEMENTAL integer function pos_storages &
       & (jzone, ngflr, rgrps) result(r)
    implicit none
    integer,intent(in) :: jzone
    integer,intent(in) :: ngflr, rgrps
    r = ngflr * jzone + min(jzone, rgrps)
    return
  end function pos_storages

!!!_  & pos_source ()
  ELEMENTAL integer function pos_source &
       & (jofs, ngflr, ritms) result(r)
    implicit none
    integer,intent(in) :: jofs
    integer,intent(in) :: ngflr, ritms
    r = jofs * ngflr + min(jofs, ritms)
    return
  end function pos_source

!!!_  & initial_mask ()
  ELEMENTAL integer function initial_mask &
       & (jzone, nbits, lbits) result(r)
    implicit none
    integer,intent(in) :: jzone
    integer,intent(in) :: nbits, lbits
    r = nbits - MOD(lbits * jzone, nbits)
    return
  end function initial_mask

!!!_  & popcount_tab()
  ELEMENTAL integer function popcount_tab_i(i) result(n)
    implicit none
    integer,parameter :: KITGT = KI32
    integer(kind=KITGT),intent(in) :: i
    integer,parameter :: bs = BIT_SIZE(i)
    integer,parameter :: r = 4
    integer,parameter :: rr = 2 ** r
    integer,parameter :: tab(0:rr-1) &
         & = (/0, 1, 1, 2,  1, 2, 2, 3,  1, 2, 2, 3,  2, 3, 3, 4/)
    integer j
    n = 0
    do j = 0, bs - 1, r
       n = n + tab(IBITS(i, j, r))
    enddo
  end function popcount_tab_i
  ELEMENTAL integer function popcount_tab_l(i) result(n)
    implicit none
    integer,parameter :: KITGT = KI64
    integer(kind=KITGT),intent(in) :: i
    integer,parameter :: bs = BIT_SIZE(i)
    integer,parameter :: r = 4
    integer,parameter :: rr = 2 ** r
    integer,parameter :: tab(0:rr-1) &
         & = (/0, 1, 1, 2,  1, 2, 2, 3,  1, 2, 2, 3,  2, 3, 3, 4/)
    integer j
    n = 0
    do j = 0, bs - 1, r
       n = n + tab(IBITS(i, j, r))
    enddo
  end function popcount_tab_l
!!!_ + end of TOUZA_Trp_pack
end module TOUZA_Trp_pack

!!!_@ test_trapiche_pack - test program
#if TEST_TRAPICHE_PACK
program test_trp_pack
  use TOUZA_Trp_std,only: show_pattern
  use TOUZA_Trp_pack
  implicit none
  integer ierr
  integer lbits
  integer mem, nbits
# if TEST_TRAPICHE_PACK == 64
#   define TEST_TRAPICHE_PACK_KIND KI64
# else
#   define TEST_TRAPICHE_PACK_KIND KI32
# endif
  integer,parameter :: KITEST = TEST_TRAPICHE_PACK_KIND
  integer(kind=KITEST),allocatable :: isrc(:), idest(:), irstr(:)
  integer :: loop
  integer :: kend, kstp, kini, verb
  integer jm, jb
!!!_ + usage
  !!   echo "BITS MEMBERS LOOP" | ./test_trapiche_pack_32  ! 32-bit storage
  !!   echo "BITS MEMBERS LOOP" | ./test_trapiche_pack_64  ! 64-bit storage
!!!_ + init
  call init(ierr)
  if (ierr.eq.0) call diag(ierr)
!!!_ + zones
  lbits = bit_size(int(0, kind=KITEST))
!!!_  - arguments
  if (ierr.eq.0) then
     nbits = 7
     mem = 100
     loop = 1
     verb = 1
     read(*, *, IOSTAT=ierr) nbits, mem, loop, verb
     ierr = 0
     if (nbits.ge.lbits) then
        write(*, *) 'Invalid target bits = ', nbits, lbits
        ierr = -1
     endif
     write(*, *) '#TEST: ', nbits, mem, loop, verb
  endif
!!!_  - count_zones test
  if (ierr.eq.0) then
301  format('zones: ', I0, 1x, I0, 1x, I0)
     do jb = 0, lbits
        write(*, 301) jb, lbits, count_zones(jb, lbits)
     enddo
  endif
!!!_  - create input array
  if (ierr.eq.0) allocate(isrc(0:mem-1), idest(0:mem-1), irstr(0:mem-1), STAT=ierr)
  if (ierr.eq.0) then
     kend = int(-1, kind=kind(kend))
     kini = ibits(kend, 0, nbits / 2)
     kend = ibits(kend, 0, nbits)
     call show_pattern(ierr, 'kend', kend)
     kstp = max(17, kend / max(1, mem / (11 * 13))) * 7
     call show_pattern(ierr, 'kstp', kstp)
     do jm = 0, mem - 1
        isrc(jm) = kini
        kini = ibits(kini + kstp, 0, nbits)
     enddo
     call show_props_trn(ierr, nbits, mem, lbits)
  endif
!!!_  - tests main
  if (ierr.eq.0) then
     call test_batch &
          & (ierr, irstr, idest, isrc, mem, nbits, loop, verb, 'trn', RELLENO_TRANSPOSE)
  endif
  if (ierr.eq.0) then
     call test_batch &
          & (ierr, irstr, idest, isrc, mem, nbits, loop, verb, 'seq', RELLENO_SEQUENTIAL)
  endif
  if (ierr.eq.0) then
     call test_batch &
          & (ierr, irstr, idest, isrc, mem, nbits, loop, verb, 'str', RELLENO_STRIDE)
  endif
  if (ierr.eq.0) then
     call test_batch_sp1 &
          & (ierr, irstr, idest, isrc, mem, nbits, loop, verb, 'seq/1', RELLENO_SEQUENTIAL)
  endif
  if (ierr.eq.0) then
     call test_batch_sp1 &
          & (ierr, irstr, idest, isrc, mem, nbits, loop, verb, 'str/1', RELLENO_STRIDE)
  endif
  if (ierr.eq.0) then
     call test_batch_sp1 &
          & (ierr, irstr, idest, isrc, mem, nbits, loop, verb, 'trn/1', RELLENO_TRANSPOSE)
  endif
  if (ierr.eq.0) then
     call test_batch_spdiv &
          & (ierr, irstr, idest, isrc, mem, nbits, loop, verb, 'trn/div', RELLENO_TRANSPOSE)
  endif
#if TEST_UINTPACK
  if (ierr.eq.0) then
     if (nbits.lt.32) then
        call test_batch_uip &
             & (ierr, irstr, idest, isrc, mem, nbits, loop, verb)
     endif
  endif
#endif /* TEST_UINTPACK */
  if (ierr.eq.0) then
     call test_batch_popcount(ierr, 0, 2**10, 39, verb)
  endif
# if TEST_TRAPICHE_PACK == 32
  if (ierr.eq.0) then
     call test_batch_list(ierr, (/0,32,32,  0,3,3/), verb, RELLENO_SEQUENTIAL, 3)
     call test_batch_list(ierr, (/0,32,63,  0,2,2/), verb, RELLENO_SEQUENTIAL, 3)
     call test_batch_list(ierr, (/0,32,64,  0,2,2/), verb, RELLENO_SEQUENTIAL, 3)
     call test_batch_list(ierr, (/0,32,65,  0,2,2/), verb, RELLENO_SEQUENTIAL, 3)

     call test_batch_list(ierr, (/1,4,5,  0,2,4,  2,4,4,  0,4,7/),   verb, RELLENO_SEQUENTIAL, 3)
     call test_batch_list(ierr, (/0,4,5,  0,2,4,  0,4,4,  0,4,7/),   verb, RELLENO_SEQUENTIAL, 11)

     call test_batch_list(ierr, (/0,5,5,  0,4,4,  0,9,9,  0,11,11/), verb, RELLENO_SEQUENTIAL, 7)
     call test_batch_list(ierr, (/3,4,5,  0,4,4,  0,9,9,  0,11,11/), verb, RELLENO_SEQUENTIAL, 7)
     call test_batch_list(ierr, (/0,5,5,  2,3,4,  0,9,9,  0,11,11/), verb, RELLENO_SEQUENTIAL, 7)
     call test_batch_list(ierr, (/0,5,5,  0,4,4,  5,6,9,  0,11,11/), verb, RELLENO_SEQUENTIAL, 7)
     call test_batch_list(ierr, (/0,5,5,  0,4,4,  5,6,9,  7,8,11/),  verb, RELLENO_SEQUENTIAL, 7)
  endif
  if (ierr.eq.0) then
     call test_batch_dspl(ierr, nbits, verb, 'seq', RELLENO_SEQUENTIAL)
  endif
  if (ierr.eq.0) then
     call test_batch_dspl(ierr, nbits, verb, 'str', RELLENO_STRIDE)
  endif
<<<<<<< HEAD
=======
  if (ierr.eq.0) then
     call test_batch_dspl(ierr, nbits, verb, 'trn', RELLENO_TRANSPOSE)
  endif
>>>>>>> bfa2bbf9
#endif
  if (ierr.eq.0) then
     call finalize(ierr)
  endif
101 format('FINAL = ', I0)
  write(*, 101) ierr
  stop

contains
  subroutine test_batch &
       & (ierr,  irstr, idest, isrc, mem, nbits, loop, verb, &
       &  tag,   kpack)
    implicit none
    integer,             intent(out) :: ierr
    integer(kind=KITEST),intent(out) :: irstr(*)
    integer(kind=KITEST),intent(out) :: idest(*)
    integer(kind=KITEST),intent(in)  :: isrc(*)
    integer,             intent(in)  :: mem
    integer,             intent(in)  :: nbits
    integer,             intent(in)  :: loop
    integer,             intent(in)  :: kpack
    integer,             intent(in)  :: verb
    character(len=*),    intent(in)  :: tag
    integer l
    integer ncbgn, ncend, nr

    ierr = 0
    idest(1:mem) = 0
    irstr(1:mem) = 0
    call system_clock(ncbgn, nr)
    do l = 1, loop
       call pack_store  (ierr, idest, isrc,  mem, nbits, kpack)
       call pack_restore(ierr, irstr, idest, mem, nbits, kpack)
    enddo
    call system_clock(ncend)
    call check_results(ierr, irstr, idest, isrc, mem, nbits, tag, ncbgn, ncend, nr, verb)
    return
  end subroutine test_batch

  subroutine test_batch_sp1 &
       & (ierr,  irstr, idest, isrc, mem, nbits, loop, verb, &
       &  tag,   kpack)
    implicit none
    integer,             intent(out) :: ierr
    integer(kind=KITEST),intent(out) :: irstr(*)
    integer(kind=KITEST),intent(out) :: idest(*)
    integer(kind=KITEST),intent(in)  :: isrc(*)
    integer,             intent(in)  :: mem
    integer,             intent(in)  :: nbits
    integer,             intent(in)  :: loop
    integer,             intent(in)  :: verb
    integer,             intent(in)  :: kpack
    character(len=*),    intent(in)  :: tag
    integer l
    integer ncbgn, ncend, nr

    ierr = 0
    if (nbits.ne.1) return
    idest(1:mem) = 0
    irstr(1:mem) = 0
    if (kpack.eq.RELLENO_TRANSPOSE) then
       call system_clock(ncbgn, nr)
       do l = 1, loop
          call pack_store_trn_sp1(ierr, idest, isrc,  mem, nbits)
          call pack_restore_trn_sp1(ierr, irstr, idest, mem, nbits)
       enddo
       call system_clock(ncend)
    else if (kpack.eq.RELLENO_SEQUENTIAL) then
       call system_clock(ncbgn, nr)
       do l = 1, loop
          call pack_store_seq_sp1(ierr, idest, isrc,  mem, nbits)
          call pack_restore_seq_sp1(ierr, irstr, idest, mem, nbits)
       enddo
       call system_clock(ncend)
    else if (kpack.eq.RELLENO_STRIDE) then
       call system_clock(ncbgn, nr)
       do l = 1, loop
          call pack_store_str_sp1(ierr, idest, isrc,  mem, nbits)
          call pack_restore_str_sp1(ierr, irstr, idest, mem, nbits)
       enddo
       call system_clock(ncend)
    else
       return
    endif
    call check_results(ierr, irstr, idest, isrc, mem, nbits, tag, ncbgn, ncend, nr, verb)
    return
  end subroutine test_batch_sp1

  subroutine test_batch_spdiv &
       & (ierr,  irstr, idest, isrc, mem, nbits, loop, verb, &
       &  tag,   kpack)
    implicit none
    integer,             intent(out) :: ierr
    integer(kind=KITEST),intent(out) :: irstr(*)
    integer(kind=KITEST),intent(out) :: idest(*)
    integer(kind=KITEST),intent(in)  :: isrc(*)
    integer,             intent(in)  :: mem
    integer,             intent(in)  :: nbits
    integer,             intent(in)  :: loop
    integer,             intent(in)  :: kpack
    integer,             intent(in)  :: verb
    character(len=*),    intent(in)  :: tag
    integer l
    integer,parameter :: lbits = BIT_SIZE(0_KITEST)
    integer ncbgn, ncend, nr

    ierr = 0
    ! write(*, *) 'SPdiv', lbits, nbits

    if (mod(lbits, nbits).ne.0) return
    idest(1:mem) = 0
    irstr(1:mem) = 0
    call system_clock(ncbgn, nr)
    do l = 1, loop
       call pack_store_trn_spdiv(ierr, idest, isrc,  mem, nbits)
       call pack_restore_trn_spdiv(ierr, irstr, idest, mem, nbits)
    enddo
    call system_clock(ncend)
    call check_results(ierr, irstr, idest, isrc, mem, nbits, tag, ncbgn, ncend, nr, verb)
    return
  end subroutine test_batch_spdiv

#if TEST_UINTPACK
  subroutine test_batch_uip &
       & (ierr,  irstr, idest, isrc, mem, nbits, loop, verb)
    implicit none
    integer,             intent(out) :: ierr
    integer(kind=KITEST),intent(out) :: irstr(*)
    integer(kind=KITEST),intent(out) :: idest(*)
    integer(kind=KITEST),intent(in)  :: isrc(*)
    integer,             intent(in)  :: mem
    integer,             intent(in)  :: nbits
    integer,             intent(in)  :: loop
    integer,             intent(in)  :: verb
    integer l
    integer klen
    integer ncbgn, ncend, nr

    ierr = 0
    idest(1:mem) = 0
    irstr(1:mem) = 0
    call system_clock(ncbgn, nr)
    do l = 1, loop
       call PACK_BITS_INTO32(idest, klen, isrc,  mem, nbits)
       call UNPACK_BITS_FROM32(irstr, mem, idest,  nbits)
    enddo
    call system_clock(ncend)
    call check_results(ierr, irstr, idest, isrc, mem, nbits, 'uip', ncbgn, ncend, nr, verb)
    return
  end subroutine test_batch_uip
#endif /* TEST_UINTPACK */

  subroutine check_results &
       & (ierr, irstr, idest, isrc, mem, nbits, tag, ncb, nce, nr, verb)
    use TOUZA_Trp_std,only: binstr
    implicit none
    integer,             intent(out) :: ierr
    integer(kind=KITEST),intent(in)  :: irstr(*)
    integer(kind=KITEST),intent(in)  :: idest(*)
    integer(kind=KITEST),intent(in)  :: isrc(*)
    integer,             intent(in)  :: mem
    integer,             intent(in)  :: nbits
    character(len=*),    intent(in)  :: tag
    integer,             intent(in)  :: ncb, nce, nr
    integer,             intent(in)  :: verb

    character(len=128) :: T, TS, TR
    integer mpack
    integer jp, jm
    logical CHK

    ierr = 0

    mpack = count_packed(nbits, mem, idest(1))
301 format('packed:', I0, ': ', A)
302 format('source:', I0, ': ', A, 1x, A, 1x, L1)
303 format('success: ', A, 1x, I0, 1x, I0)
304 format('failed: ', A)
    if (verb.gt.1) then
       do jp = 1, mpack
          call binstr(T, idest(jp))
          write(*, 301) jp, trim(T)
       enddo
    endif
    CHK = ANY(isrc(1:mem).ne.irstr(1:mem))
    if (CHK) then
       write(*, 304) trim(tag)
       do jm = 1, mem
          call binstr(TS, isrc(jm), M=nbits)
          call binstr(TR, irstr(jm), M=nbits)
          CHK = isrc(jm).ne.irstr(jm)
          if (CHK) then
             write(*, 302) jm-1, trim(TS), trim(TR), CHK
          endif
       enddo
       ierr = -1
    else
       write(*, 303) trim(tag), nce - ncb, nr
    endif

    return
  end subroutine check_results

  subroutine test_batch_popcount &
       & (ierr,  jbgn, jend, jstp, verb)
    implicit none
    integer,intent(out) :: ierr
    integer,intent(in)  :: jbgn, jend, jstp
    integer,intent(in)  :: verb
    integer(kind=TEST_TRAPICHE_PACK_KIND) j
    integer ptab, pref

    ierr = 0
301 format('popcount: ', I0, 1x, L1, 1x, B16.16, 1x, I0, 1x, I0)
    do j = jbgn, jend, jstp
       ptab = popcount_tab(j)
       pref = popcount_ref(j)
       if (verb.gt.0.or.ptab.ne.pref) then
          write(*, 301) j, ptab.eq.pref, j, ptab, pref
       endif
    enddo
  end subroutine test_batch_popcount

  ELEMENTAL integer function popcount_ref(i) result(n)
    implicit none
    integer(kind=TEST_TRAPICHE_PACK_KIND),intent(in) :: i
    integer,parameter :: bs = BIT_SIZE(i)
    integer j
    n = 0
    do j = 0, bs - 1
       n = n + INT(IBITS(i, j, 1))
    enddo
  end function popcount_ref

  subroutine test_batch_list(ierr, bchk, verb, kpack, mdl)
    implicit none
    integer,intent(out) :: ierr
    integer,intent(in)  :: bchk(:)
    integer,intent(in)  :: verb
    integer,intent(in)  :: kpack
    integer,intent(in)  :: mdl
    integer jr, nr
<<<<<<< HEAD
    integer ldst(0:mem), lsrc(0:mem)
=======
>>>>>>> bfa2bbf9
    integer nidx
    integer j, jg
    integer mpack
    character(len=32) :: buf0, buf1

    integer,allocatable :: imask(:),  ival(:)
    integer,allocatable :: ibagaz(:), iextr(:), iref(:)
<<<<<<< HEAD
=======
    integer,allocatable :: ldst(:),   lsrc(:)
>>>>>>> bfa2bbf9
    integer,parameter :: lr = 8
    integer idx(0:lr-1), bes(3, 0:lr-1)
    integer :: gmem, lmem
    integer jp, jl, km

    ierr = 0
    nr = size(bchk)
    if (mod(nr, 3).ne.0) then
       ierr = -1
       return
    endif
    nr = nr / 3
    do jr = 0, nr - 1
       bes(1:3, jr) = bchk(3*jr+1:3*jr+3)
    enddo
    do jr = 0, nr - 1
       write(*, *) 'bes = ', jr, bes(:, jr)
    enddo

    gmem = product(bes(3,0:nr-1))
    lmem = product(bes(2,0:nr-1) - bes(1,0:nr-1))

    mpack = count_packed(1, gmem, int(0, kind=KIND(imask)))
    write(*, *) 'mem = ', gmem, mpack
    if (ierr.eq.0) allocate(imask(0:gmem-1), ival(0:gmem-1), ibagaz(0:mpack-1), STAT=ierr)
    if (ierr.eq.0) allocate(iref(0:lmem-1), iextr(0:lmem-1), STAT=ierr)
<<<<<<< HEAD
=======
    if (ierr.eq.0) allocate(ldst(0:gmem-1), lsrc(0:gmem-1), STAT=ierr)
>>>>>>> bfa2bbf9

    if (ierr.eq.0) then
       iref(:) = -1
       jp = 0
       jl = 0
       do j = 0, gmem - 1
          jg = j
          do jr = 0, nr - 1
             idx(jr) = mod(jg, bes(3, jr))
             jg = jg / bes(3, jr)
          enddo
          km = 0
          if (mod(j, mdl).eq.0) km = 1
          imask(j) = km
          if (km.gt.0) then
             ival(jp) = j
             jp = jp + 1
          endif
          if (ALL(bes(1,0:nr-1).le.idx(0:nr-1) .and. idx(0:nr-1).lt.bes(2,0:nr-1))) then
             if (km.gt.0) iref(jl) = j
             jl = jl + 1
          endif
       enddo
    endif
    if (ierr.eq.0) call pack_store(ierr, ibagaz, imask, gmem, 1, kpack)

    if (ierr.eq.0) then
       call mask_to_idxl_seq(ierr, ldst, lsrc, nidx, ibagaz, gmem, bes(1:3,0:nr-1), nr)
    endif
    if (ierr.eq.0) then
       do j = 0, nidx - 1
101       format('list: ', I0, 1x, I0, ' < ', I0)
          write(*, 101) j, ldst(j), lsrc(j)
       enddo
111    format('list:', I0, 1x, B32.32)
       do j = 0, mpack - 1
          write(*, 111) j, ibagaz(j)
       enddo
       iextr(:) = -1
       do jp = 0, nidx - 1
          iextr(ldst(jp)) = ival(lsrc(jp))
       enddo
       if (ALL(iref(0:lmem-1).eq.iextr(0:lmem-1))) then
122       format('list/result: success')
          write(*, 122)
       else
121       format('list/result:', I0, 1x, I0, 1x, I0)
          do jp = 0, lmem - 1
             if (iref(jp).ne.iextr(jp)) then
                write(*, 121) jp, iextr(jp), iref(jp)
             endif
          enddo
       endif
    endif
<<<<<<< HEAD

=======
>>>>>>> bfa2bbf9
  end subroutine test_batch_list

  subroutine test_batch_dspl(ierr, nbits, verb, tag, kpack)
    implicit none
    integer,         intent(out) :: ierr
    integer,         intent(in)  :: nbits
    integer,         intent(in)  :: verb
    character(len=*),intent(in)  :: tag
    integer,         intent(in)  :: kpack

    ierr = 0
    if (ierr.eq.0) call test_dspl(ierr, 3, (/0,11,22,  0,3,3/), verb, tag, kpack)
    if (ierr.eq.0) call test_dspl(ierr, 3, (/0,11,21,  0,3,3/), verb, tag, kpack)

    if (ierr.eq.0) call test_dspl(ierr, nbits, (/0,32,32,  0,3,3/), verb, tag, kpack)
    if (ierr.eq.0) call test_dspl(ierr, nbits, (/0,31,32,  1,2,3/), verb, tag, kpack)
    if (ierr.eq.0) call test_dspl(ierr, nbits, (/0,32,63,  0,2,2/), verb, tag, kpack)
    if (ierr.eq.0) call test_dspl(ierr, nbits, (/0,32,64,  0,2,2/), verb, tag, kpack)
    if (ierr.eq.0) call test_dspl(ierr, nbits, (/0,32,65,  0,2,2/), verb, tag, kpack)
    if (ierr.eq.0) call test_dspl(ierr, nbits, (/0,24,32,  0,3,3/), verb, tag, kpack)
    if (ierr.eq.0) call test_dspl(ierr, nbits, (/0,24,32,  1,3,3,  0,2,2/), verb, tag, kpack)
    if (ierr.eq.0) call test_dspl(ierr, nbits, (/1,25,32,  1,3,3,  0,2,2/), verb, tag, kpack)

   end subroutine test_batch_dspl

  subroutine test_dspl(ierr, nbits, bchk, verb, tag, kpack)
    implicit none
    integer,         intent(out) :: ierr
    integer,         intent(in)  :: nbits
    integer,         intent(in)  :: bchk(:)
    integer,         intent(in)  :: verb
    character(len=*),intent(in)  :: tag
    integer,         intent(in)  :: kpack
    integer jr, nr
<<<<<<< HEAD
    integer lofd(2, 0:mem), dsrc(2, 0:mem)
    integer lofr(2, 0:mem), rsrc(0:2*mem)

    integer dunp(3, 0:mem), rfil(0:2*mem)
    integer nunp, nfil

    integer nsrc
    integer lsrc(0:mem)
    integer dunp2(3, 0:mem), rfil2(0:2*mem)
=======
    integer,allocatable:: lofd(:, :), dsrc(:, :)
    integer,allocatable:: lofr(:, :), rsrc(:)

    integer,allocatable:: dunp(:, :), rfil(:)
    integer nunp, nfil

    integer nsrc
    integer,allocatable:: lsrc(:)
    integer,allocatable:: dunp2(:, :), rfil2(:)
>>>>>>> bfa2bbf9
    integer nunp2, nfil2

    integer j, nd, nu, jg
    integer mpack
    integer,parameter :: mold = 0

    integer,allocatable :: ival(:)
    integer,allocatable :: ibagaz(:), iextr(:), iref(:), ircv(:)
    integer,parameter :: lr = 8
    integer idx(0:lr-1), bes(3, 0:lr-1)
    integer :: gmem, lmem
    integer jp, jl, js, ms
    integer mdl

    ierr = 0
    mdl = 2 ** nbits - 2

    nr = size(bchk)
    if (mod(nr, 3).ne.0) then
       ierr = -1
       return
    endif
    nr = nr / 3
    do jr = 0, nr - 1
       bes(1:3, jr) = bchk(3*jr+1:3*jr+3)
    enddo
101 format('dspl:test/', A, 1x, I0, 1x, I0, ':', I0, '/', I0)
    do jr = 0, nr - 1
       write(*, 101) tag, jr, bes(:, jr)
    enddo

    gmem = product(bes(3,0:nr-1))
    lmem = product(bes(2,0:nr-1) - bes(1,0:nr-1))

    mpack = count_packed(nbits, gmem, int(0, kind=KIND(ival)))
102 format('dspl:set/', A, 1x, I0, 1x, I0, 1x, I0)
    write(*, 102) tag, gmem, mpack, nbits
<<<<<<< HEAD
    if (ierr.eq.0) allocate(ival(0:gmem-1), ibagaz(0:mpack-1), STAT=ierr)
    if (ierr.eq.0) allocate(iref(0:lmem-1), ircv(0:lmem-1), iextr(0:gmem-1), STAT=ierr)
=======
    if (ierr.eq.0) allocate(ival(0:gmem-1), ibagaz(0:mpack-1), lsrc(0:gmem-1), STAT=ierr)
    if (ierr.eq.0) allocate(iref(0:lmem-1), ircv(0:lmem-1), iextr(0:gmem-1), STAT=ierr)
    if (ierr.eq.0) allocate(lofd(2, 0:gmem), lofr(2, 0:gmem), STAT=ierr)
    if (ierr.eq.0) allocate(dsrc(2, 0:gmem),  rsrc(0:2*gmem),  STAT=ierr)
    if (ierr.eq.0) allocate(dunp(npropd, 0:gmem),  rfil(0:2*gmem),  STAT=ierr)
    if (ierr.eq.0) allocate(dunp2(npropd, 0:gmem), rfil2(0:2*gmem), STAT=ierr)

>>>>>>> bfa2bbf9
    if (ierr.eq.0) then
       iref(:) = -1
       jp = 0
       jl = 0
       nsrc = 0
       do j = 0, gmem - 1
          jg = j
          do jr = 0, nr - 1
             idx(jr) = mod(jg, bes(3, jr))
             jg = jg / bes(3, jr)
          enddo
          if (ALL(bes(1,0:nr-1).le.idx(0:nr-1) .and. idx(0:nr-1).lt.bes(2,0:nr-1))) then
             lsrc(nsrc) = j
             ival(j) = mdl
             iref(jl) = mdl
             nsrc = nsrc + 1
             jl = jl + 1
          else
             ival(j) = 0
          endif
       enddo
    endif
    if (ierr.eq.0) call pack_store(ierr, ibagaz, ival, gmem, nbits, kpack)
<<<<<<< HEAD
    if (ierr.eq.0) then
       call pack_gen_dspl &
            & (ierr, lofd, dsrc, nd, nbits, gmem, bes(1:3,0:nr-1), nr, kpack, mold)
       call pack_gen_runl &
            & (ierr, lofr, rsrc, nu, nbits, gmem, bes(1:3,0:nr-1), nr, kpack, mold)
       call gen_bfc_slice &
            & (ierr, dunp, nunp, rfil, nfil, nbits, gmem, bes(1:3,0:nr-1), nr, kpack, mold)
       call gen_bfc_idxl &
            & (ierr, dunp2, nunp2, rfil2, nfil2, nbits, gmem, lsrc, nsrc, kpack, mold)
=======
    if (kpack.eq.RELLENO_TRANSPOSE) then
       if (ierr.eq.0) then
          call gen_bfc_slice &
               & (ierr, dunp, nunp, rfil, nfil, nbits, gmem, bes(1:3,0:nr-1), nr, kpack, mold)
       endif
    else
       if (ierr.eq.0) then
          call pack_gen_dspl &
               & (ierr, lofd, dsrc, nd, nbits, gmem, bes(1:3,0:nr-1), nr, kpack, mold)
          call pack_gen_runl &
               & (ierr, lofr, rsrc, nu, nbits, gmem, bes(1:3,0:nr-1), nr, kpack, mold)
          call gen_bfc_slice &
               & (ierr, dunp, nunp, rfil, nfil, nbits, gmem, bes(1:3,0:nr-1), nr, kpack, mold)
          call gen_bfc_idxl &
               & (ierr, dunp2, nunp2, rfil2, nfil2, nbits, gmem, lsrc, nsrc, kpack, mold)
       endif
>>>>>>> bfa2bbf9
    endif
    if (ierr.eq.0) then
111    format('dspl:dspl/', A, 1x, I0, 1x, I0, '/', I0, ' < ', I0, ':+', I0)
       do j = 0, nd - 1
          write(*, 111) tag, j, lofd(1:2, j), dsrc(:, j)
       enddo
       write(*, 111) tag, nd, lofd(1:2, nd)

112    format('dspl:runl/', A, 1x, I0, 1x, I0, '/', I0, ' < ', '+', I0, ':+', I0)
       do j = 0, nu - 1, 2
          write(*, 112) tag, j / 2, lofr(1:2, j / 2), rsrc(j:j+1)
       enddo
       write(*, 112) tag, nu / 2, lofr(1:2, nu / 2)

118    format('dspl:bfc/r/', A, 1x, I0, ' +', I0, ':+', I0)
       do j = 0, nfil - 1, 2
          write(*, 118) tag, j / 2, rfil(j:j+1)
       enddo
       write(*, 118) tag, nfil, rfil(nfil)
117    format('dspl:bfc/d/', A, 1x, I0, 1x, I0, ' < ', I0, '+', I0)
       do j = 0, nunp
          write(*, 117) tag, j, dunp(1, j), dunp(2:3, j)
       enddo

128    format('dspl:bfc/r2/', A, 1x, I0, ' +', I0, ':+', I0)
       do j = 0, nfil2 - 1, 2
          write(*, 128) tag, j / 2, rfil2(j:j+1)
       enddo
       write(*, 128) tag, nfil2, rfil2(nfil2)
127    format('dspl:bfc/d2/', A, 1x, I0, 1x, I0, ' < ', I0, '+', I0)
       do j = 0, nunp2
          write(*, 127) tag, j, dunp2(1, j), dunp2(2:3, j)
       enddo
       write(*, *) 'dspl/bfc/r/check: ', nfil2.eq.nfil, ALL(rfil2(0:nfil).eq.rfil(0:nfil))
       write(*, *) 'dspl/bfc/d/check: ', nunp2.eq.nunp, ALL(dunp(:,0:nunp).eq.dunp2(:,0:nunp))

113    format('dspl:src/', A, 1x, I0, 1x, B32.32)
       do j = 0, mpack - 1
          write(*, 113) tag, j, ibagaz(j)
       enddo
       iextr(:) = -1
       jp = 0
       js = 0
       do j = 0, nu - 1, 2
          js = js + rsrc(j)
          ms = rsrc(j+1)
          iextr(jp:jp+ms-1) = ibagaz(js:js+ms-1)
          js = js + ms
          jp = jp + ms
       enddo
       do j = 0, jp - 1
114       format('dspl:filter/', A, 1x, I4, 1x, B32.32)
          write(*, 114) tag, j, iextr(j)
       enddo
    endif
    if (ierr.eq.0) then
       call pack_restore_slice &
            & (ierr, ircv,  &
            &  iextr, gmem, nbits, kpack, &
            &  lofr,  rsrc, nu,    bes,   nr)
    endif
    if (ierr.eq.0) then
       if (ALL(ircv(0:lmem-1).eq.iref(0:lmem-1))) then
122       format('dspl:result/', A, ' success')
          write(*, 122) tag
       else
121       format('dspl:result/', A, 1x, I0, 1x, I0, 1x, I0)
          do jp = 0, lmem - 1
             if (ircv(jp).ne.iref(jp)) then
                write(*, 121) tag, jp, ircv(jp), iref(jp)
             endif
          enddo
       endif
    endif
    if (ierr.eq.0) then
       ircv(:) = -1
       call pack_restore_dunp &
            & (ierr,  ircv,  &
            &  iextr, gmem, nbits, kpack, &
            &  dunp,  nunp)
    endif
    if (ierr.eq.0) then
       if (ALL(ircv(0:lmem-1).eq.iref(0:lmem-1))) then
132       format('dspl:result/bfc/', A, ' success')
          write(*, 132) tag
       else
131       format('dspl:result/bfc/', A, 1x, I0, 1x, I0, 1x, I0)
          do jp = 0, lmem - 1
             if (ircv(jp).ne.iref(jp)) then
                write(*, 131) tag, jp, ircv(jp), iref(jp)
             endif
          enddo
       endif
    endif
  end subroutine test_dspl

end program test_trp_pack
!!!_   . procedure for debug
subroutine bes_idx(txt, jg, bes, nr, lbits)
  use TOUZA_Std_utl,only: join_list
  implicit none
  character(len=*),intent(out) :: txt
  integer,         intent(in)  :: jg
  integer,         intent(in)  :: bes(3,0:*)
  integer,         intent(in)  :: nr
  integer,optional,intent(in)  :: lbits
  integer :: idx(0:nr-1)
  integer jt, jr
  integer jerr
  character(len=64) :: buf
  jt = jg
  do jr = 0, nr - 1
     idx(jr) = mod(jt, bes(3, jr))
     jt      = jt / bes(3, jr)
  enddo
  call join_list(jerr, txt, idx, sep=',', ldelim='[', rdelim=']')
  if (present(lbits)) then
101  format('(', I0, '+', I0, ')')
     write(buf, 101) jg / lbits, mod(jg, lbits)
     txt = trim(txt) // trim(buf)
  endif
end subroutine bes_idx

#endif /* TEST_TRAPICHE_PACK */
!!!_! FOOTER
!!!_ + Local variables
! Local Variables:
! End:<|MERGE_RESOLUTION|>--- conflicted
+++ resolved
@@ -1,11 +1,7 @@
 !!!_! trapiche_pack.F90 - TOUZA/Trapiche integer packing/unpacking
 ! Maintainer: SAITO Fuyuki
 ! Created: Feb 26 2021
-<<<<<<< HEAD
-#define TIME_STAMP 'Time-stamp: <2023/03/06 17:38:55 fuyuki trapiche_pack.F90>'
-=======
 #define TIME_STAMP 'Time-stamp: <2023/03/18 15:09:32 fuyuki trapiche_pack.F90>'
->>>>>>> bfa2bbf9
 !!!_! MANIFESTO
 !
 ! Copyright (C) 2021,2022,2023
@@ -136,13 +132,10 @@
      module procedure mask_to_idxl_seq_i
   end interface mask_to_idxl_seq
 
-<<<<<<< HEAD
-=======
   interface mask_count_defined
      module procedure mask_count_defined_i
   end interface mask_count_defined
 
->>>>>>> bfa2bbf9
   interface pack_gen_dspl
      module procedure pack_gen_dspl_i
   end interface pack_gen_dspl
@@ -192,10 +185,7 @@
   public show_props_trn,    show_packed
   public div_ceiling,       div_ceiling_safe
   public mask_to_idxl,      mask_to_idxl_seq
-<<<<<<< HEAD
-=======
   public mask_count_defined
->>>>>>> bfa2bbf9
   public pack_gen_dspl,     pack_gen_runl,     gen_bfc_slice
   public gen_bfc_idxl
 #if TEST_TRAPICHE_PACK
@@ -610,11 +600,7 @@
     integer,            intent(in)  :: mem          ! number of items
     integer,            intent(in)  :: nbits        ! target bit sizes
     integer,            intent(in)  :: kpack        ! packing method
-<<<<<<< HEAD
-    integer,            intent(in)  :: dunp(3, 0:*)
-=======
     integer,            intent(in)  :: dunp(npropd, 0:*)
->>>>>>> bfa2bbf9
     integer,            intent(in)  :: nunp
 
     integer ju
@@ -625,17 +611,10 @@
     ierr = err_default
     cskp = 0
     do ju = 0, nunp - 1
-<<<<<<< HEAD
-       jcbgn = dunp(1, ju)
-       ncont = dunp(1, ju + 1) - jcbgn
-       jbofs = dunp(2, ju)
-       corg  = dunp(3, ju)
-=======
        jcbgn = dunp(p_cbgn, ju)
        ncont = dunp(p_cbgn, ju + 1) - jcbgn
        jbofs = dunp(p_bofs, ju)
        corg  = dunp(p_orgm, ju)
->>>>>>> bfa2bbf9
        call pack_restore_ii(ierr, icanaz(jcbgn), ibagaz(jbofs), ncont, nbits, kpack, corg, cskp)
     enddo
   end subroutine pack_restore_dunp_ii
@@ -2747,8 +2726,6 @@
   end subroutine show_packed_seq_l
 
 !!!_ + custom-made procedures
-<<<<<<< HEAD
-=======
 !!!_  & mask_count_defined - 1/32 (mask) array count defined elements (of slice)
   subroutine mask_count_defined_i &
        & (ierr,  ndef, &
@@ -2864,7 +2841,6 @@
     return
   end subroutine mask_count_defined_seq_i
 
->>>>>>> bfa2bbf9
 !!!_  & mask_to_idxl - 1/32 (mask) array expansion to index list
   subroutine mask_to_idxl_i &
        & (ierr,  ldst, lsrc, nidx,  &
@@ -3267,11 +3243,7 @@
     implicit none
     integer,parameter :: KIBGZ = KI32
     integer,            intent(out) :: ierr
-<<<<<<< HEAD
-    integer,            intent(out) :: dunp(3, 0:*)    ! unpack sequence (unp offset, buf offset, buf origin)
-=======
     integer,            intent(out) :: dunp(npropd, 0:*)    ! unpack sequence (unp offset, buf offset, buf origin)
->>>>>>> bfa2bbf9
     integer,            intent(out) :: rfil(0:*)       ! bagaz to buffer runlength list (skip,read,skip,..., final-skip)
     integer,            intent(out) :: nunp, nfil      ! size of dunp rfil
     integer,            intent(in)  :: nbits           ! source bits
@@ -3288,10 +3260,7 @@
     case (RELLENO_SEQUENTIAL,RELLENO_STRIDE)
        call gen_bfc_slice_seq_i(ierr, dunp, nunp, rfil, nfil, nbits, mem, bes, nr, mold)
     case (RELLENO_TRANSPOSE)
-<<<<<<< HEAD
-=======
        call gen_bfc_slice_trn_i(ierr, dunp, nunp, rfil, nfil, nbits, mem, bes, nr, mold)
->>>>>>> bfa2bbf9
        ierr = _ERROR(ERR_NOT_IMPLEMENTED)
     case default
        ierr = _ERROR(ERR_INVALID_SWITCH)
@@ -3304,11 +3273,7 @@
     implicit none
     integer,parameter :: KIBGZ = KI32
     integer,            intent(out) :: ierr
-<<<<<<< HEAD
-    integer,            intent(out) :: dunp(3, 0:*)    ! unpack sequence (unp offset, buf offset, buf origin)
-=======
     integer,            intent(out) :: dunp(npropd, 0:*)    ! unpack sequence (unp offset, buf offset, buf origin, extra buf origin)
->>>>>>> bfa2bbf9
     integer,            intent(out) :: rfil(0:*)       ! bagaz to buffer runlength list (skip,read,skip,...)
     integer,            intent(out) :: nunp, nfil      ! size of dunp rfil
     integer,            intent(in)  :: nbits           ! source bits
@@ -3327,11 +3292,7 @@
     integer mr_b, cspan_b, dspan_b
     integer mr_c, cspan_c, dspan_c
     integer jfbgn, jfofs
-<<<<<<< HEAD
-    integer jubgn, juend
-=======
     integer jubgn
->>>>>>> bfa2bbf9
     ! [b] bagaz elements, packed global
     ! [f] filtered bagaz elements
     ! [c] canaz elements, unpacked global
@@ -3378,15 +3339,9 @@
        jfofs = safe_div(jcbgn, nbits, lbits)
        loop_unp: do
           ! write(*, *) 'bfc', nfil, nunp, jubgn, jcbgn
-<<<<<<< HEAD
-          dunp(1, nunp) = jubgn
-          dunp(2, nunp) = jfbgn + safe_div(jcbgn, nbits, lbits) - jfofs
-          dunp(3, nunp) = mod(jcbgn, mc)
-=======
           dunp(p_cbgn, nunp) = jubgn
           dunp(p_bofs, nunp) = jfbgn + safe_div(jcbgn, nbits, lbits) - jfofs
           dunp(p_orgm, nunp) = mod(jcbgn, mc)
->>>>>>> bfa2bbf9
           nunp = nunp + 1
           jubgn = jubgn + cspan_c
           jcbgn = jcbgn + cspan_c + dspan_c
@@ -3414,21 +3369,13 @@
     if (ierr.eq.0) then
        jbbgn = count_packed_ii(nbits, mem, mold)
        rfil(nfil) = jbbgn - jbend
-<<<<<<< HEAD
-       dunp(1, nunp) = product(span(0:nr-1))
-       dunp(2, nunp) = jfbgn
-       dunp(3, nunp) = 0
-=======
        dunp(p_cbgn, nunp) = product(span(0:nr-1))
        dunp(p_bofs, nunp) = jfbgn
        dunp(p_orgm, nunp) = 0
->>>>>>> bfa2bbf9
     endif
     return
   end subroutine gen_bfc_slice_seq_i
 
-<<<<<<< HEAD
-=======
 !!!_  & gen_bfc_slice_trn - 1/32 (mask) generate bagaz/filter/canaz
   subroutine gen_bfc_slice_trn_i &
        & (ierr,  dunp, nunp, rfil, nfil, &
@@ -3479,7 +3426,6 @@
        write(*, *) 'bfc/trn:bagaz ', jz, jbbgn, jbend, jobgn, joend, jcbgn, jcend, jcorg
     enddo
   end subroutine gen_bfc_slice_trn_i
->>>>>>> bfa2bbf9
 !!!_  & set_loop_slice
   subroutine set_loop_slice &
        & (jgorg, gstep, gnext, lspan, bes, nr)
@@ -3553,11 +3499,7 @@
     implicit none
     integer,parameter :: KIBGZ = KI32
     integer,            intent(out) :: ierr
-<<<<<<< HEAD
-    integer,            intent(out) :: dunp(3, 0:*)    ! unpack sequence (unp offset, buf offset, buf origin)
-=======
     integer,            intent(out) :: dunp(npropd, 0:*)    ! unpack sequence (unp offset, buf offset, buf origin)
->>>>>>> bfa2bbf9
     integer,            intent(out) :: rfil(0:*)       ! bagaz to buffer runlength list (skip,read,skip,...)
     integer,            intent(out) :: nunp, nfil      ! size of dunp rfil
     integer,            intent(in)  :: nbits           ! source bits
@@ -3589,11 +3531,7 @@
     implicit none
     integer,parameter :: KIBGZ = KI32
     integer,            intent(out) :: ierr
-<<<<<<< HEAD
-    integer,            intent(out) :: dunp(3, 0:*)    ! unpack sequence (unp offset, buf offset, buf origin)
-=======
     integer,            intent(out) :: dunp(npropd, 0:*)    ! unpack sequence (unp offset, buf offset, buf origin)
->>>>>>> bfa2bbf9
     integer,            intent(out) :: rfil(0:*)       ! bagaz to buffer runlength list (skip,read,skip,...)
     integer,            intent(out) :: nunp, nfil      ! size of dunp rfil
     integer,            intent(in)  :: nbits           ! source bits
@@ -3606,12 +3544,7 @@
     integer ji
     integer jfbgn, jfend, rfend, jforg
     integer juorg, juend
-<<<<<<< HEAD
-    integer jcorg
-    integer nc, mc, mu, mf
-=======
     integer mc, mu
->>>>>>> bfa2bbf9
     integer mgap
 
     ierr = 0
@@ -3634,15 +3567,9 @@
        nfil = nfil + 1
        loop_unp: do
           juorg = lsrc(ji)
-<<<<<<< HEAD
-          dunp(1, nunp) = ji
-          dunp(2, nunp) = jforg + safe_div(juorg, nbits, lbits) - jfbgn
-          dunp(3, nunp) = mod(juorg, mc)
-=======
           dunp(p_cbgn, nunp) = ji
           dunp(p_bofs, nunp) = jforg + safe_div(juorg, nbits, lbits) - jfbgn
           dunp(p_orgm, nunp) = mod(juorg, mc)
->>>>>>> bfa2bbf9
           nunp = nunp + 1
           ! juorg:juorg+nu  no-gap continuous sequence
           mu = 0
@@ -3669,15 +3596,9 @@
     if (ierr.eq.0) then
        jfbgn = count_packed_ii(nbits, mem, mold)
        rfil(nfil) = jfbgn - jfend
-<<<<<<< HEAD
-       dunp(1, nunp) = nidx
-       dunp(2, nunp) = jforg
-       dunp(3, nunp) = 0
-=======
        dunp(p_cbgn, nunp) = nidx
        dunp(p_bofs, nunp) = jforg
        dunp(p_orgm, nunp) = 0
->>>>>>> bfa2bbf9
     endif
   end subroutine gen_bfc_idxl_seq_i
 !!!_ + private procedures
@@ -4014,12 +3935,9 @@
   if (ierr.eq.0) then
      call test_batch_dspl(ierr, nbits, verb, 'str', RELLENO_STRIDE)
   endif
-<<<<<<< HEAD
-=======
   if (ierr.eq.0) then
      call test_batch_dspl(ierr, nbits, verb, 'trn', RELLENO_TRANSPOSE)
   endif
->>>>>>> bfa2bbf9
 #endif
   if (ierr.eq.0) then
      call finalize(ierr)
@@ -4262,10 +4180,6 @@
     integer,intent(in)  :: kpack
     integer,intent(in)  :: mdl
     integer jr, nr
-<<<<<<< HEAD
-    integer ldst(0:mem), lsrc(0:mem)
-=======
->>>>>>> bfa2bbf9
     integer nidx
     integer j, jg
     integer mpack
@@ -4273,10 +4187,7 @@
 
     integer,allocatable :: imask(:),  ival(:)
     integer,allocatable :: ibagaz(:), iextr(:), iref(:)
-<<<<<<< HEAD
-=======
     integer,allocatable :: ldst(:),   lsrc(:)
->>>>>>> bfa2bbf9
     integer,parameter :: lr = 8
     integer idx(0:lr-1), bes(3, 0:lr-1)
     integer :: gmem, lmem
@@ -4303,10 +4214,7 @@
     write(*, *) 'mem = ', gmem, mpack
     if (ierr.eq.0) allocate(imask(0:gmem-1), ival(0:gmem-1), ibagaz(0:mpack-1), STAT=ierr)
     if (ierr.eq.0) allocate(iref(0:lmem-1), iextr(0:lmem-1), STAT=ierr)
-<<<<<<< HEAD
-=======
     if (ierr.eq.0) allocate(ldst(0:gmem-1), lsrc(0:gmem-1), STAT=ierr)
->>>>>>> bfa2bbf9
 
     if (ierr.eq.0) then
        iref(:) = -1
@@ -4361,10 +4269,6 @@
           enddo
        endif
     endif
-<<<<<<< HEAD
-
-=======
->>>>>>> bfa2bbf9
   end subroutine test_batch_list
 
   subroutine test_batch_dspl(ierr, nbits, verb, tag, kpack)
@@ -4399,17 +4303,6 @@
     character(len=*),intent(in)  :: tag
     integer,         intent(in)  :: kpack
     integer jr, nr
-<<<<<<< HEAD
-    integer lofd(2, 0:mem), dsrc(2, 0:mem)
-    integer lofr(2, 0:mem), rsrc(0:2*mem)
-
-    integer dunp(3, 0:mem), rfil(0:2*mem)
-    integer nunp, nfil
-
-    integer nsrc
-    integer lsrc(0:mem)
-    integer dunp2(3, 0:mem), rfil2(0:2*mem)
-=======
     integer,allocatable:: lofd(:, :), dsrc(:, :)
     integer,allocatable:: lofr(:, :), rsrc(:)
 
@@ -4419,7 +4312,6 @@
     integer nsrc
     integer,allocatable:: lsrc(:)
     integer,allocatable:: dunp2(:, :), rfil2(:)
->>>>>>> bfa2bbf9
     integer nunp2, nfil2
 
     integer j, nd, nu, jg
@@ -4457,10 +4349,6 @@
     mpack = count_packed(nbits, gmem, int(0, kind=KIND(ival)))
 102 format('dspl:set/', A, 1x, I0, 1x, I0, 1x, I0)
     write(*, 102) tag, gmem, mpack, nbits
-<<<<<<< HEAD
-    if (ierr.eq.0) allocate(ival(0:gmem-1), ibagaz(0:mpack-1), STAT=ierr)
-    if (ierr.eq.0) allocate(iref(0:lmem-1), ircv(0:lmem-1), iextr(0:gmem-1), STAT=ierr)
-=======
     if (ierr.eq.0) allocate(ival(0:gmem-1), ibagaz(0:mpack-1), lsrc(0:gmem-1), STAT=ierr)
     if (ierr.eq.0) allocate(iref(0:lmem-1), ircv(0:lmem-1), iextr(0:gmem-1), STAT=ierr)
     if (ierr.eq.0) allocate(lofd(2, 0:gmem), lofr(2, 0:gmem), STAT=ierr)
@@ -4468,7 +4356,6 @@
     if (ierr.eq.0) allocate(dunp(npropd, 0:gmem),  rfil(0:2*gmem),  STAT=ierr)
     if (ierr.eq.0) allocate(dunp2(npropd, 0:gmem), rfil2(0:2*gmem), STAT=ierr)
 
->>>>>>> bfa2bbf9
     if (ierr.eq.0) then
        iref(:) = -1
        jp = 0
@@ -4492,17 +4379,6 @@
        enddo
     endif
     if (ierr.eq.0) call pack_store(ierr, ibagaz, ival, gmem, nbits, kpack)
-<<<<<<< HEAD
-    if (ierr.eq.0) then
-       call pack_gen_dspl &
-            & (ierr, lofd, dsrc, nd, nbits, gmem, bes(1:3,0:nr-1), nr, kpack, mold)
-       call pack_gen_runl &
-            & (ierr, lofr, rsrc, nu, nbits, gmem, bes(1:3,0:nr-1), nr, kpack, mold)
-       call gen_bfc_slice &
-            & (ierr, dunp, nunp, rfil, nfil, nbits, gmem, bes(1:3,0:nr-1), nr, kpack, mold)
-       call gen_bfc_idxl &
-            & (ierr, dunp2, nunp2, rfil2, nfil2, nbits, gmem, lsrc, nsrc, kpack, mold)
-=======
     if (kpack.eq.RELLENO_TRANSPOSE) then
        if (ierr.eq.0) then
           call gen_bfc_slice &
@@ -4519,7 +4395,6 @@
           call gen_bfc_idxl &
                & (ierr, dunp2, nunp2, rfil2, nfil2, nbits, gmem, lsrc, nsrc, kpack, mold)
        endif
->>>>>>> bfa2bbf9
     endif
     if (ierr.eq.0) then
 111    format('dspl:dspl/', A, 1x, I0, 1x, I0, '/', I0, ' < ', I0, ':+', I0)
