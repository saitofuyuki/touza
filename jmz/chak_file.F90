!!!_! chak_file.F90 - TOUZA/Jmz CH(swiss) army knife file interfaces
! Maintainer: SAITO Fuyuki
! Created: Oct 26 2022
<<<<<<< HEAD
#define TIME_STAMP 'Time-stamp: <2023/01/22 21:37:57 fuyuki chak_file.F90>'
=======
#define TIME_STAMP 'Time-stamp: <2023/03/21 21:59:33 fuyuki chak_file.F90>'
>>>>>>> bfa2bbf9
!!!_! MANIFESTO
!
! Copyright (C) 2022,2023
!           Japan Agency for Marine-Earth Science and Technology
!
! Licensed under the Apache License, Version 2.0
!   (https://www.apache.org/licenses/LICENSE-2.0)
!
#ifdef HAVE_CONFIG_H
#  include "jmz_config.h"
#endif
#include "jmz.h"
!!!_* macros
#ifndef TEST_CHAK_FILE
#  define TEST_CHAK_FILE 0
#endif
!!!_@ TOUZA/Jmz/chak_file - nio swiss army knife (file interfaces)
module chak_file
!!!_ + Declaration
!!!_  - modules
  use chak_lib,lib_init=>init
  implicit none
  public
!!!_  - parameters
  integer,parameter :: lfmt  = litem * 4

  ! access mode
  integer,parameter :: mode_unset      = -999
  integer,parameter :: mode_cycle      = -3    ! rewind if eof
  integer,parameter :: mode_persistent = -2    ! keep final if eof
  integer,parameter :: mode_terminate  = -1    ! terminate if eof
  integer,parameter :: mode_read       = 0

  integer,parameter :: mode_new        = 1     ! error if exist
  integer,parameter :: mode_write      = 2     ! force overwrite
  integer,parameter :: mode_append     = 3     ! append

  integer,parameter :: hflag_unset   = -1
  integer,parameter :: hflag_default = 0
  integer,parameter :: hflag_nulld   = 1       ! strict null-coordinate mode

  integer,parameter :: hedit_unset = -9
  integer,parameter :: hedit_sign = 0
  integer,parameter :: hedit_edit = 1
  integer,parameter :: hedit_title = 2
  integer,parameter :: hedit_item = 3
  integer,parameter :: hedit_all = 9

  ! record specials
  integer,parameter :: rsp_exhaust = -1
  integer,parameter :: rsp_beyond = -2
  integer,parameter :: rsp_remain = -3

  ! terminate status
  integer,parameter :: stt_error = -2
  integer,parameter :: stt_lack  = -1  ! insufficient records
  integer,parameter :: stt_term  = 0   ! MUST terminate
  integer,parameter :: stt_cont  = 1   ! continue loop
  integer,parameter :: stt_wait  = 2   ! CAN teriminate

  integer,parameter,private :: set_begin = -1
  integer,parameter,private :: set_currrent = 0
  integer,parameter,private :: set_sub      = 1
  integer,parameter,private :: set_filter   = 2
  integer,parameter,private :: set_end = 3

  ! Big-GTOOL mode
  ! integer,parameter :: bigg_rmagic  = 0   ! read:  only at magic-separators
  ! integer,parameter :: bigg_rlarge  = 1   ! read:  larger record or magic-separator
  ! integer,parameter :: bigg_woff    = 0   ! write: off, sub-record mode
  ! integer,parameter :: bigg_won     = 1   ! write: on, Big-GTOOL mode
  integer,parameter :: bigg_off = 0
  integer,parameter :: bigg_on  = 1

!!!_  - type
  integer,parameter :: rec_bgn = 0
  integer,parameter :: rec_end = 1
  integer,parameter :: rec_stp = 2

  ! record filter element   either loop or array
  type rec_t
     integer :: num = 0
     integer,pointer :: seq(:)
  end type rec_t
  ! seq is direct position array or element if rec_t%num < 0
  !        bgn-end-stp triplet if rec_t%num > 0

  type rgroup_t
     type(rec_t),pointer :: filter(:)   ! record filter
     integer             :: cur ! current filter index
     integer             :: sub ! sub-index in filter
     integer             :: term_flag ! terminate flag

     integer             :: rec ! target record
     integer(kind=KIOFS) :: pos ! file position cache

     integer             :: orec ! record cache
     integer(kind=KIOFS) :: opos ! file position cache
  end type rgroup_t

  type file_t
     character(len=lpath)   :: name
     character(len=litem)   :: h(nitem)
     character(len=lfmt)    :: fmt
     integer                :: u
     integer                :: t
     integer                :: irec, nrec
     integer                :: kfmt
     integer                :: mode      ! access mode
     integer                :: hedit     ! header edit level
     integer                :: hflag = hflag_unset ! header parser flag
     type(rgroup_t),pointer :: rgrp(:) => NULL()
     integer                :: bigg
  end type file_t
!!!_ + Procedures
contains
!!!_  - init
  subroutine init(ierr)
    implicit none
    integer,intent(out) :: ierr
    ierr = 0
  end subroutine init

!!!_  - reset_file
  subroutine reset_file(ierr, file, name, mode, flag, bigg)
    use TOUZA_Std,only: choice
    use TOUZA_Nio,only: GFMT_ERR
    implicit none
    integer,         intent(out)         :: ierr
    type(file_t),    intent(inout)       :: file
    character(len=*),intent(in),optional :: name
    integer,         intent(in),optional :: mode
    integer,         intent(in),optional :: flag
    integer,         intent(in),optional :: bigg

    ierr = 0

    file%u = -1
    file%irec = 0
    file%nrec = -1
    file%h = ' '
    file%fmt = ' '
    file%kfmt = GFMT_ERR
    file%hedit = hedit_all
    file%mode  = choice(mode_unset, mode)
    file%hflag = choice(hflag_unset, flag)
    file%bigg  = choice(bigg_on, bigg)
    ! file%bh = -1

    if (present(name)) then
       file%name = name
    else
       file%name = ' '
    endif
  end subroutine reset_file
!!!_  - common
!!!_   . get_recs_str
  subroutine get_recs_str(ierr, str, file, nrg)
    use TOUZA_Std,only: join_list
    implicit none
    integer,         intent(out) :: ierr
    character(len=*),intent(out) :: str
    type(file_t),    intent(in)  :: file
    integer,         intent(in)  :: nrg
    character(len=128) :: rec(0:nrg-1)
    integer jrg, jrf

    ierr = 0
101 format(I0, '+', I0)
102 format(I0)
111 format(I0, ':+', I0)
112 format(I0)
    do jrg = 0, nrg - 1
       jrf = file%rgrp(jrg)%cur
       if (file%rgrp(jrg)%filter(jrf)%num.lt.-1) then
          write(rec(jrg), 101, IOSTAT=ierr) file%rgrp(jrg)%rec, size(file%rgrp(jrg)%filter(jrf)%seq)
       else if (file%rgrp(jrg)%filter(jrf)%num.eq.-1) then
          write(rec(jrg), 102, IOSTAT=ierr) file%rgrp(jrg)%rec
       else if (file%rgrp(jrg)%filter(jrf)%num.gt.1) then
          write(rec(jrg), 111, IOSTAT=ierr) file%rgrp(jrg)%rec, file%rgrp(jrg)%filter(jrf)%num
       else
          write(rec(jrg), 112, IOSTAT=ierr) file%rgrp(jrg)%rec
       endif
       if (ierr.ne.0) exit
       ! rec(0:nrg-1) = file%rgrp(0:nrg-1)%rec
    enddo
    if (ierr.eq.0) call join_list(ierr, str, rec(0:nrg-1), sep=item_sep)
  end subroutine get_recs_str
!!!_   . show_file
  subroutine show_file &
       & (ierr, file, u, levv)
    use TOUZA_Std,only: choice
    implicit none
    integer,     intent(out)         :: ierr
    type(file_t),intent(in)          :: file
    integer,     intent(in),optional :: u
    integer,     intent(in),optional :: levv

    integer utmp, lv
    character(len=1) :: cm
    integer jrg

    ierr = 0
    utmp = choice(ulog, u)
    lv = choice(lev_verbose, levv)

201 format('file:', I0, 1x, A1, 1x, I0, '/', I0, 1x, A)
    if (ierr.eq.0) then
       select case(file%mode)
       case (mode_read)
          cm = 'r'
       case (mode_cycle)
          cm = 'c'
       case (mode_persistent)
          cm = 'p'
       case (mode_terminate)
          cm = 'l'
       case (mode_new)
          cm = 'n'
       case (mode_write)
          cm = 'f'
       case (mode_append)
          cm = 'a'
       case default
          cm = 'e'
       end select
       write(utmp, 201) file%u, cm, file%irec, file%nrec, trim(file%name)
       if (is_msglev_DETAIL(lv)) then
101       format('  set: ', I0)
          if (associated(file%rgrp)) then
             do jrg = 0, size(file%rgrp) - 1
                write(utmp, 101) user_index_bgn(jrg)
                if(ierr.eq.0) call show_rec_group(ierr, file%rgrp(jrg), utmp, lv)
             enddo
          endif
       endif
    endif
  end subroutine show_file

!!!_   . show_rec_group
  subroutine show_rec_group &
       & (ierr, rgrp, u, levv)
    use TOUZA_Std,only: choice
    implicit none
    integer,       intent(out)         :: ierr
    type(rgroup_t),intent(in)          :: rgrp
    integer,       intent(in),optional :: u
    integer,       intent(in),optional :: levv
    integer jrf
    integer utmp, lv

    ierr = 0
    utmp = choice(ulog, u)
    lv = choice(lev_verbose, levv)
    do jrf = 0, size(rgrp%filter) - 1
       if (ierr.eq.0) call show_rec_felem(ierr, rgrp%filter(jrf), utmp, lv)
    enddo
  end subroutine show_rec_group

!!!_   . show_rec_felem
  subroutine show_rec_felem &
       & (ierr, filter, u, levv)
    use TOUZA_Std,only: join_list, choice
    implicit none
    integer,    intent(out)         :: ierr
    type(rec_t),intent(in)          :: filter
    integer,    intent(in),optional :: u
    integer,    intent(in),optional :: levv
    integer jb, je
    integer ms
    integer,parameter :: nb = max(2, 16)   !! must be greater than 1
    integer,parameter :: lb = nb * 12
    integer           :: r(0:nb-1)
    character(len=lb) :: buf
    integer utmp, lv
    ierr = 0
    utmp = choice(ulog, u)
    lv = choice(lev_verbose, levv)

101 format('    rec+', I0, 1x, A)
102 format('    rec+', I0, 1x, A, A)
111 format('    rec+', I0, 1x, I0, ':', I0, ':', I0)
    if (filter%num.gt.0) then
       r(0) = user_index_bgn(filter%seq(rec_bgn))
       r(1) = user_index_end(filter%seq(rec_end))
       write(utmp, 111) filter%num, r(0), r(1), filter%seq(rec_stp)
    else if (filter%num.lt.0) then
       ms = size(filter%seq)
       do jb = 0, ms - 1, nb
          je = min(ms, jb + nb)
          if (ierr.eq.0) r(0:je-jb-1) = user_index_bgn(filter%seq(jb:je-1))
          if (ierr.eq.0) call join_list(ierr, buf, r(0:je-jb-1), sep=rec_append_sep)
          if (ierr.eq.0) then
             if (jb.eq.0) then
                write(utmp, 101) ms, trim(buf)
             else
                write(utmp, 102) ms, rec_append_sep, trim(buf)
             endif
          endif
       enddo
    endif
  end subroutine show_rec_felem

!!!_   . set_file_format
  subroutine set_file_format &
       & (ierr, file, arg)
    use TOUZA_Std,only: upcase
    use TOUZA_Nio,only: parse_record_fmt
    implicit none
    integer,         intent(out)   :: ierr
    type(file_t),    intent(inout) :: file
    character(len=*),intent(in)    :: arg
    character(len=litem*4) :: abuf

    character(len=*),parameter :: asep = ','
    character(len=*),parameter :: bsep = ':'
    integer jp

    ierr = 0

    abuf = ' '
    call upcase(abuf, arg)
    call parse_record_fmt(ierr, file%kfmt, abuf)
    if (ierr.eq.0) then
       file%fmt = trim(abuf)
    else
       ierr = 0
       select case (abuf(1:1))
       case ('A')               ! ascii
          jp = index(abuf, asep)
          if (jp.eq.0) then
             file%fmt = trim(abuf(2:))
          else
             file%fmt = trim(abuf(jp+1:))
          endif
          file%kfmt = cfmt_ascii
       case ('B')               ! binary
          jp = index(abuf, asep)
          if (jp.eq.0) then
             file%fmt = ' '
          else
             file%fmt = trim(abuf(jp+1:))
             ! clear shape
             abuf = abuf(1:jp-1)
          endif
          select case(abuf(2:3))
          case ('I4')
             file%kfmt = cfmt_binary_i4
          case ('R4')
             file%kfmt = cfmt_binary_r4
          case ('R8')
             file%kfmt = cfmt_binary_r8
          case default
             ierr = ERR_INVALID_PARAMETER
          end select
          if (ierr.eq.0) then
             jp = 4
             if (abuf(jp:jp).eq.bsep) jp = jp + 1
             select case(abuf(jp:jp))
             case('N')
                file%kfmt = file%kfmt + cfmt_flag_native
             case('S')
                file%kfmt = file%kfmt + cfmt_flag_swap
             case('B')
                file%kfmt = file%kfmt + cfmt_flag_big
             case('L')
                file%kfmt = file%kfmt + cfmt_flag_little
             case(' ')
                continue
             case default
                ierr = ERR_INVALID_PARAMETER
             end select
          endif
          if (ierr.ne.0) then
             call message(ierr, 'unknown format ' // trim(arg))
          endif
       case ('C')               ! binary
          file%fmt = trim(abuf)
          file%kfmt = cfmt_cdf
       case default
          ierr = ERR_INVALID_PARAMETER
          call message(ierr, 'unknown format ' // trim(arg))
       end select
    endif
    return
  end subroutine set_file_format

!!!_   . add_default_records
  subroutine add_default_records &
       & (ierr, file, recend)
    implicit none
    integer,     intent(out)         :: ierr
    type(file_t),intent(inout)       :: file
    integer,     intent(in),optional :: recend

    integer jrg

    ierr = 0
    if (ierr.eq.0) call alloc_rec_filter(ierr, file)
    if (ierr.eq.0) then
       jrg = size(file%rgrp) - 1
       call set_default_rgroup(ierr, file%rgrp(jrg), recend)
    endif
  end subroutine add_default_records

!!!_   . clone_default_rgroup
  subroutine clone_default_rgroup &
       & (ierr, file, def)
    implicit none
    integer,     intent(out)   :: ierr
    type(file_t),intent(inout) :: file
    type(file_t),intent(in)    :: def

    integer jrg, nrg
    integer nrf
    ierr = 0
    if (associated(file%rgrp, def%rgrp)) then
       nrg = size(def%rgrp)
       ! write(*, *) 'clone:', nrg, trim(file%name)
       allocate(file%rgrp(0:nrg-1), STAT=ierr)
       if (ierr.eq.0) then
          do jrg = 0, nrg - 1
             nrf = size(def%rgrp(jrg)%filter)
             if (ierr.eq.0) allocate(file%rgrp(jrg)%filter(0:nrf-1), STAT=ierr)
             if (ierr.eq.0) file%rgrp(jrg)%filter(0:nrf-1) = def%rgrp(jrg)%filter(0:nrf-1)
          enddo
       endif
    endif
    return
  end subroutine clone_default_rgroup

!!!_   . set_default_rgroup
  subroutine set_default_rgroup &
       & (ierr, rgrp, recend)
    implicit none
    integer,       intent(out)         :: ierr
    type(rgroup_t),intent(inout)       :: rgrp
    integer,       intent(in),optional :: recend

    ierr = 0
    allocate(rgrp%filter(0:0), STAT=ierr)
    if (ierr.eq.0) call set_default_filter(ierr, rgrp%filter(0), recend)
  end subroutine set_default_rgroup

!!!_   . set_default_filter
  subroutine set_default_filter &
       & (ierr, filter, recend)
    use TOUZA_Std,only: choice
    implicit none
    integer,    intent(out)         :: ierr
    type(rec_t),intent(inout)       :: filter
    integer,    intent(in),optional :: recend
    integer e

    ierr = 0
    e = choice(-1, recend)
    allocate(filter%seq(0:2), STAT=ierr)
    if (ierr.eq.0) then
       filter%seq = (/0, e, 1/)
       filter%num = 1
    endif
  end subroutine set_default_filter

!!!_   . parse_rec_filter
  subroutine parse_rec_filter &
       & (ierr, nbuf, file, arg)
    implicit none
    integer,         intent(out)   :: ierr
    integer,         intent(out)   :: nbuf
    type(file_t),    intent(inout) :: file
    character(len=*),intent(in)    :: arg

    integer jrg

    ierr = 0

    if (ierr.eq.0) call alloc_rec_filter(ierr, file)
    if (ierr.eq.0) then
       jrg = size(file%rgrp) - 1
       call parse_rec_argument(ierr, file%rgrp(jrg), arg)
    endif
    if (ierr.eq.0) then
       nbuf = max_group_records(file%rgrp(jrg))
    else
       nbuf = -1
    endif
  end subroutine parse_rec_filter

!!!_   . alloc_rec_filter
  subroutine alloc_rec_filter &
       & (ierr, file)
    implicit none
    integer,     intent(out)   :: ierr
    type(file_t),intent(inout) :: file

    type(rgroup_t),pointer :: tmp(:)
    integer nfold

    ierr = 0
    if (associated(file%rgrp)) then
       nfold = size(file%rgrp)
       allocate(tmp(0:nfold), STAT=ierr)
       if (ierr.eq.0) then
          tmp(0:nfold-1) = file%rgrp(0:nfold-1)
          deallocate(file%rgrp, STAT=ierr)
       endif
       if (ierr.eq.0) file%rgrp => tmp
    else
       nfold = 0
       allocate(file%rgrp(0:nfold), STAT=ierr)
    endif
  end subroutine alloc_rec_filter

!!!_   . parse_rec_argument
  subroutine parse_rec_argument &
       & (ierr, rgrp, arg)
    use chak_lib,lsep=>item_sep, rsep=>range_sep
    use TOUZA_Std,only: split_list
    implicit none
    integer,         intent(out)   :: ierr
    type(rgroup_t),  intent(inout) :: rgrp
    character(len=*),intent(in)    :: arg
    integer jc, nc
    integer jb, je, larg, ls
    integer dummy(0:0)
    ierr = 0
    larg = len_trim(arg)
    ls = len(item_sep)
    call split_list(nc, dummy, arg(1:larg), item_sep, -1, empty=.FALSE.)
    ierr = min(0, nc)
    if (ierr.eq.0) allocate(rgrp%filter(0:nc-1), STAT=ierr)
    if (ierr.eq.0) then
       jb = 0
       jc = 0
       do
          if (jb.ge.larg) exit
          je = index(arg(jb+1:larg), item_sep) + jb
          if (je.eq.jb) je = larg + 1
          ! write(*, *) jc, jb, je, '[' // arg(jb+1:je-1) // ']'
          if (jb+1.lt.je) then
             call parse_rec_element(ierr, rgrp%filter(jc), arg(jb+1:je-1))
             if (ierr.ne.0) exit
             jc = jc + 1
          endif
          jb = je + ls - 1
       enddo
    endif
    if (ierr.ne.0) then
       call message(ierr, 'bad record argument ' // arg(1:larg))
    endif
  end subroutine parse_rec_argument

!!!_   . parse_rec_element - parse record-argument element
  subroutine parse_rec_element &
       & (ierr, relem, arg)
    use chak_lib,lsep=>item_sep, rsep=>range_sep
    use TOUZA_Std,only: split_list, parse_number
    implicit none
    integer,         intent(out)   :: ierr
    type(rec_t),     intent(inout) :: relem
    character(len=*),intent(in)    :: arg
    integer larg
    integer lsa
    integer jp,  nr,  ja
    integer jerr
    integer r
    integer,parameter :: nfield = 4
    integer rf(0:nfield-1)
    integer,save :: def(0:nfield-1) = null_range
    integer b, e

    ierr = 0
    ! rec[/rec...]
    ! [begin][:[end][:[step][:[num]]]]

    larg = len_trim(arg)
    lsa = len(rec_append_sep)
    jp = 0
    ja = index(arg(jp+1:larg), rec_append_sep)
    nr = 0
    if (ja.gt.0) then
       ! mutliple stack mode
       ! count element
       call split_list(nr, relem%seq, arg(jp+1:larg), rec_append_sep, -1, empty=.FALSE.)
       ierr = min(0, nr)
    else
       call parse_number(jerr, r, arg(jp+1:larg))
       if (jerr.eq.0) then
          ! single stack mode
          nr = 1
       else
          ! range complex mode
          call split_list &
               & (nr, rf, arg(jp+1:larg), range_sep, nfield, def)
          if (nr.eq.1) then
             rf(1:3) = (/null_range, 0, 1/)
          else if (nr.eq.2) then
             rf(2:3) = (/1, 1/)
          else if (nr.eq.3) then
             rf(3:3) = (/1/)
          else if (nr.eq.4) then
             ! adjust num
             b = system_index_bgn(rf(0))
             if (b.eq.null_range) b = 0
             e = system_index_end(rf(1))
             if (rf(3).eq.null_range) rf(3) = 1
             if (rf(3).eq.0) then
                if (rf(2).ne.null_range) rf(3) = abs(rf(2))
             endif
             if (rf(3).eq.0) then
                if (e.ge.0) then
                   rf(3) = e - b
                   if (rf(2).eq.null_range) rf(2) = 0
                endif
             endif
             if (rf(2).eq.null_range) rf(2) = rf(3)
          else
             ierr = ERR_INVALID_PARAMETER
          endif
          if (ierr.eq.0) then
             if (rf(2).eq.null_range) rf(2) = rf(3)
             if (rf(3).le.0) ierr = ERR_INVALID_PARAMETER
             if (rf(2).eq.null_range) ierr = ERR_INVALID_PARAMETER
          endif
          if (ierr.eq.0) allocate(relem%seq(0:2), STAT=ierr)
          if (ierr.eq.0) then
             b = system_index_bgn(rf(0))
             if (b.eq.null_range) b = 0
             relem%seq(rec_bgn) = b
             e = system_index_end(rf(1))
             if (e.eq.null_range) then
                if (rf(2).eq.0) then
                   e = b + rf(3)
                else
                   e = -1
                endif
             endif
             relem%seq(rec_end) = e
             relem%seq(rec_stp) = rf(2)
             relem%num = rf(3)
          endif
          nr = 0 ! reset nr to pass direct stack mode
       endif
    endif
    if (ierr.eq.0.and.nr.gt.0) then
       ! direct stack mode
       allocate(relem%seq(0:nr-1), STAT=ierr)
       if (ierr.eq.0) then
          call split_list(jerr, relem%seq, arg(jp+1:larg), rec_append_sep, nr, empty=.FALSE.)
          if (jerr.ge.0) then
             relem%num = -nr
             relem%seq(0:nr-1) = system_index_bgn(relem%seq(0:nr-1))
          else
             ierr = jerr
          endif
       endif
    endif
    if (ierr.ne.0) then
       call message(ierr, 'bad record argument ' // arg(jp+1:larg))
    endif
    return
  end subroutine parse_rec_element

!!!_   . count_file_stacks
  integer function count_file_stacks(file) result(n)
    implicit none
    type(file_t),intent(in) :: file
    integer jrg
    n = 0
    do jrg = 0, size(file%rgrp) - 1
       n = n + max_group_records(file%rgrp(jrg))
    enddo
  end function count_file_stacks

!!!_   . max_group_records
  integer function max_group_records(rgrp) result(n)
    implicit none
    type(rgroup_t),intent(in) :: rgrp
    integer jrf
    n = 0
    do jrf = 0, size(rgrp%filter) - 1
       n = max(n, count_filter_records(rgrp%filter(jrf)))
    enddo
  end function max_group_records
!!!_   . count_filter_records
  integer function count_filter_records(filter) result(n)
    implicit none
    type(rec_t),intent(in) :: filter
    if (filter%num.ge.0) then
       n = filter%num
    else
       n = size(filter%seq)
    endif
  end function count_filter_records

!!!_   . open_read_file
  subroutine open_read_file &
       & (ierr, file, def)
    use TOUZA_Std,only: new_unit, sus_open, is_error_match, upcase
    implicit none
    integer,         intent(out)   :: ierr
    type(file_t),    intent(inout) :: file
    type(file_t),    intent(in)    :: def

    character(len=128) :: iomsg

    ierr = 0

    if (file%u.lt.0) then
       if (file%hflag.eq.hflag_unset) file%hflag = def%hflag
       if (file%mode.eq.mode_read) file%mode = def%mode

       file%u = new_unit()
       ierr = min(0, file%u)
       if (ierr.eq.0) then
          if (file%kfmt.eq.cfmt_ascii) then
             open(UNIT=file%u, FILE=file%name, IOSTAT=ierr, &
                  & ACTION='READ', STATUS='OLD', FORM='FORMATTED', &
                  & ACCESS='STREAM')
             if (ierr.eq.0) then
                call open_read_ascii(ierr, file)
             else
                ierr = ERR_INVALID_PARAMETER
             endif
          else if (file%kfmt.eq.cfmt_cdf) then
             ierr = ERR_NOT_IMPLEMENTED
          else
             call sus_open(ierr, file%u, file%name, ACTION='R', STATUS='O', IOMSG=iomsg)
             if (ierr.eq.0) then
                if (file%kfmt.ge.cfmt_binary) call open_read_binary(ierr, file)
             else
                ierr = ERR_INVALID_PARAMETER
             endif
          endif
       endif
       if (ierr.eq.0) call clone_default_rgroup(ierr, file, def)
       if (ierr.eq.0) then
          file%irec = 0
          file%rgrp(:)%cur = 0
          file%rgrp(:)%sub = 0
          file%rgrp(:)%pos = 0
          file%rgrp(:)%opos = -1
          file%rgrp(:)%orec = -1
          file%rgrp(:)%term_flag = mode_read
       endif
       if (ierr.ne.0) then
          call message(ierr, trim(iomsg))
          call message(ierr, 'failed to read open: ' // trim(file%name))
          return
       endif
    endif
  end subroutine open_read_file

!!!_   . cue_read_file
  subroutine cue_read_file &
       & (ierr, file)
    use TOUZA_Std,only: new_unit, sus_open
    implicit none
    integer,     intent(out)   :: ierr
    type(file_t),intent(inout) :: file
    integer :: jrg, nrg
    ! integer jrf
    ! integer ji

    ierr = 0
    nrg = size(file%rgrp)
    file%rgrp(0:nrg-1)%pos = -1
    do jrg = 0, nrg - 1
       call set_group_record(ierr, file%rgrp(jrg))
    enddo
    select case(file%kfmt)
    case(cfmt_ascii)
       call cue_read_ascii(ierr, file)
    case(cfmt_binary:cfmt_cdf-1)
       call cue_read_binary(ierr, file)
    case(cfmt_cdf)
       ierr = ERR_NOT_IMPLEMENTED
    case default
       call cue_read_nio(ierr, file)
    end select
    if (ANY(file%rgrp(0:nrg-1)%pos.lt.0)) then
       ierr = ERR_INVALID_ITEM
       call message(ierr, 'failed at initial cue ' // trim(file%name))
    endif
    if (ierr.eq.0) then
       file%rgrp(0:nrg-1)%opos = file%rgrp(0:nrg-1)%pos
       file%rgrp(0:nrg-1)%orec = file%rgrp(0:nrg-1)%rec
    endif
    ! call show_file(ierr, file)
end subroutine cue_read_file

!!!_   . cue_next_read
  subroutine cue_next_read &
       & (ierr, stt, file)
    use TOUZA_Std,only: new_unit, sus_open
    implicit none
    integer,     intent(out)   :: ierr
    integer,     intent(out)   :: stt
    type(file_t),intent(inout) :: file
    integer jrg, nrg
    integer nrf
    integer nc, nw, nt
    ierr = 0
    ! store current status
    nrg = size(file%rgrp)
    if (file%mode.eq.mode_persistent) then
       file%rgrp(0:nrg-1)%opos = file%rgrp(0:nrg-1)%pos
       file%rgrp(0:nrg-1)%orec = file%rgrp(0:nrg-1)%rec
    endif
    do jrg = 0, nrg - 1
       if (file%rgrp(jrg)%term_flag.eq.mode_terminate) then
          file%rgrp(jrg)%pos = file%rgrp(jrg)%opos
       else
          file%rgrp(jrg)%pos = -1
          if (ierr.eq.0) call set_group_record(ierr, file%rgrp(jrg), set_sub)
       endif
    enddo
    loop_cue: do
       if (ierr.eq.0) then
          select case(file%kfmt)
          case(cfmt_ascii)
             call cue_read_ascii(ierr, file)
          case(cfmt_binary:cfmt_cdf-1)
             call cue_read_binary(ierr, file)
          case(cfmt_cdf)
             ierr = ERR_NOT_IMPLEMENTED
          case default
             call cue_read_nio(ierr, file)
          end select
       endif
       ! to next filter if needed
       if (ierr.eq.0) then
          nw = 0
          do jrg = 0, nrg - 1
             ! write (*, *) 'pos = ', jrg, file%rgrp(jrg)%pos
             if (file%rgrp(jrg)%pos.lt.0) then
                if (ierr.eq.0) call set_group_record(ierr, file%rgrp(jrg), set_filter)
                if (ierr.eq.0) then
                   if (file%rgrp(jrg)%rec.ne.rsp_exhaust) then
                      nw = nw + 1
                      cycle
                   endif
                   if (file%rgrp(jrg)%term_flag.eq.mode_read) then
                      nrf = size(file%rgrp(jrg)%filter)
                      if (nrf.eq.1.and.file%rgrp(jrg)%filter(0)%num.lt.0) then
                         file%rgrp(jrg)%term_flag = mode_persistent
                      else
                         select case (file%mode)
                         case (mode_cycle)
                            file%rgrp(jrg)%term_flag = mode_cycle
                         case (mode_persistent)
                            file%rgrp(jrg)%term_flag = mode_persistent
                         case default
                            file%rgrp(jrg)%term_flag = mode_terminate
                         end select
                      endif
                   endif
                   if (file%rgrp(jrg)%term_flag.eq.mode_cycle) then
                      file%rgrp(jrg)%rec = file%rgrp(jrg)%orec
                      file%rgrp(jrg)%pos = file%rgrp(jrg)%opos
                      call set_group_record(ierr, file%rgrp(jrg), set_begin)
                   else if (file%rgrp(jrg)%term_flag.eq.mode_persistent) then
                      ! write(*, *) 'term', file%rgrp(jrg)%opos, file%rgrp(jrg)%pos
                      file%rgrp(jrg)%rec = file%rgrp(jrg)%orec
                      file%rgrp(jrg)%pos = file%rgrp(jrg)%opos
                      call set_group_record(ierr, file%rgrp(jrg), set_end)
                   endif
                endif
             endif
          enddo
       endif
       if (nw.eq.0) exit loop_cue
       if (ierr.ne.0) exit loop_cue
    enddo loop_cue
    if (ierr.eq.0) then
       nt = count(file%rgrp(0:nrg-1)%term_flag .eq. mode_terminate)
       nc = count(file%rgrp(0:nrg-1)%term_flag .eq. mode_read)
       nw = nrg - (nt + nc)
       if (nt.eq.0) then
          if (nc.eq.0) then
             stt = stt_wait
          else
             stt = stt_cont
          endif
       else if (nc.eq.0) then
          stt = stt_term
       else
          stt = stt_lack
       endif
    else
       stt = stt_error
    endif
    return
  end subroutine cue_next_read

!!!_   . set_group_record
  subroutine set_group_record &
       & (ierr, rgrp, step)
    use TOUZA_Std,only: choice
    implicit none
    integer,       intent(out)         :: ierr
    type(rgroup_t),intent(inout)       :: rgrp
    integer,       intent(in),optional :: step   ! 0: current  1: next sub  2: next filter
    integer jcur, jsub
    integer xrec
    integer f
    integer b, e, s

    ierr = 0
    if (rgrp%term_flag.eq.mode_persistent) return
    f = choice(0, step)
    if (f.eq.set_currrent) then
       jcur = rgrp%cur
       jsub = rgrp%sub
    else if (f.eq.set_sub) then
       jcur = rgrp%cur
       jsub = rgrp%sub + 1
    else if (f.eq.set_filter) then
       jcur = rgrp%cur + 1
       jsub = 0
    else if (f.eq.set_begin) then
       jcur = 0
       jsub = 0
    else if (f.eq.set_end) then
       jcur = size(rgrp%filter) - 1
       if (rgrp%filter(jcur)%num.le.0) then
          jsub = 0
       else
          b = rgrp%filter(jcur)%seq(rec_bgn)
          e = rgrp%filter(jcur)%seq(rec_end)
          s = rgrp%filter(jcur)%seq(rec_stp)
          if (s.eq.0) then
             jsub = 0
          else
             jsub = (e - b) / s
          endif
       endif
    else
       ierr = ERR_INVALID_PARAMETER
       return
    endif
    do
       ! write(*, *) 'set', jcur, jsub
       if (jcur.ge.size(rgrp%filter)) then
          rgrp%rec = rsp_exhaust
          return
       endif
       xrec = get_current_rec(rgrp%filter(jcur), jsub)
       if (xrec.ne.rsp_exhaust) exit
       jcur = jcur + 1
       jsub = 0
    enddo
    rgrp%rec = xrec
    rgrp%cur = jcur
    rgrp%sub = jsub
    ! rgrp%rec = get_current_rec(rgrp%filter(jcur), jsub)
  end subroutine set_group_record

!!!_   . get_current_rec
  integer function get_current_rec (recf, jsub, jmem, nrec) result(n)
    use TOUZA_Std,only: choice
    implicit none
    type(rec_t),intent(in)          :: recf
    integer,    intent(in)          :: jsub
    integer,    intent(in),optional :: jmem
    integer,    intent(in),optional :: nrec
    integer jm, nr
    jm = choice(0, jmem)
    nr = choice(-1, nrec)
    if (recf%num.lt.0) then
       if (jsub.gt.0) then
          n = rsp_exhaust
       else if (jm.ge.size(recf%seq)) then
          n = rsp_exhaust
       else
          n = recf%seq(jm)
          if (nr.ge.0.and.n.ge.nr) n = rsp_beyond
       endif
    else if (recf%num.gt.0) then
       ! write(*, *) associated(recf%seq), size(recf%seq)
       n = recf%seq(rec_bgn) + jsub * recf%seq(rec_stp) + jm
       if (recf%seq(rec_stp).gt.0) then
          if (recf%seq(rec_end).ge.0) then
             if (n.ge.recf%seq(rec_end)) then
                n = rsp_exhaust
             else if (nr.ge.0.and.n.ge.nr) then
                n = rsp_beyond
             endif
          else if (nr.ge.0.and.n.ge.nr) then
             n = rsp_exhaust
          endif
       else if (recf%seq(rec_stp).lt.0) then
          if (n.le.recf%seq(rec_end)) n = rsp_exhaust
       else if (jsub.ne.0) then
          n = rsp_exhaust
       endif
    else
       n = rsp_exhaust
    endif
  end function get_current_rec

!!!_   . read_file_header
  subroutine read_file_header &
       & (ierr, head, file, rec, crec, def)
    implicit none
    integer,         intent(out)   :: ierr
    character(len=*),intent(out)   :: head(*)
    type(file_t),    intent(inout) :: file
    integer,         intent(in)    :: rec    ! target record
    integer,         intent(in)    :: crec   ! current record
    type(file_t),    intent(in)    :: def

    ierr = 0
    if (ierr.eq.0) then
       select case(file%kfmt)
       case(cfmt_ascii)
          call emulate_header_ascii(ierr, head, file, rec, crec)
       case(cfmt_binary:cfmt_cdf-1)
          call emulate_header_binary(ierr, head, file, rec, crec)
       case(cfmt_cdf)
          ierr = ERR_NOT_IMPLEMENTED
       case default
          call read_header_nio(ierr, head, file, rec, crec)
       end select
    endif
  end subroutine read_file_header

!!!_   . open_write_file
  subroutine open_write_file &
       & (ierr, file)
    use TOUZA_Std,only: new_unit, sus_open, is_error_match, upcase
#if OPT_WITH_NCTCDF
    use TOUZA_Nio,only: nct_open_write
#endif
    implicit none
    integer,     intent(out)   :: ierr
    type(file_t),intent(inout) :: file
    character(len=16) :: stt, pos
    character(len=128) :: iomsg

    ierr = 0
    iomsg = ' '

    if (file%u.lt.0) then
       file%u = new_unit()
       ierr = min(0, file%u)
       if (ierr.eq.0) then
          if (file%kfmt.eq.cfmt_ascii) then
             select case (file%mode)
             case (mode_new)
                stt = 'NEW'
                pos = 'ASIS'
             case (mode_write)
                stt = 'REPLACE'
                pos = 'ASIS'
             case (mode_append)
                stt = 'UNKNOWN'
                pos = 'APPEND'
             case default
                stt = 'UNKNOWN'
                pos = 'ASIS'
             end select
             open(UNIT=file%u, FILE=file%name, IOSTAT=ierr, &
                  & ACTION='WRITE', FORM='FORMATTED', &
                  & ACCESS='SEQUENTIAL', STATUS=trim(stt), POSITION=trim(pos))
          else if (file%kfmt.lt.cfmt_cdf) then
             select case (file%mode)
             case (mode_new)
                stt = 'N'
             case (mode_write)
                stt = 'R'
                pos = ' '
             case (mode_append)
                stt = 'U'
                pos = 'AP'
             case default
                stt = ' '
                pos = ' '
             end select
<<<<<<< HEAD
             call sus_open(ierr, file%u, file%name, ACTION='W', STATUS=stt, POSITION=pos)
=======
             call sus_open &
                  & (ierr, file%u, file%name, ACTION='W', STATUS=stt, POSITION=pos, IOMSG=iomsg)
>>>>>>> bfa2bbf9
          else if (file%kfmt.eq.cfmt_cdf) then
#if OPT_WITH_NCTCDF
             select case (file%mode)
             case (mode_new)
                stt = 'N'
             case (mode_write)
                stt = 'R'
             case (mode_append)
                stt = 'U'
             case default
                stt = ' '
             end select
<<<<<<< HEAD
             call nct_open_write(ierr, file%u, file%name, status=stt)
=======
             call nct_open_write(ierr, file%u, file%name, status=stt, iomsg=iomsg)
>>>>>>> bfa2bbf9
#else /* not OPT_WITH_NCTCDF */
             ierr = ERR_NOT_IMPLEMENTED
#endif /* not OPT_WITH_NCTCDF */
          else
             ierr = ERR_NOT_IMPLEMENTED
<<<<<<< HEAD
             continue
=======
>>>>>>> bfa2bbf9
          endif
          if (ierr.ne.0) then
             call message(ierr, iomsg)
             return
          endif
       endif
       file%irec = 0
    endif
  end subroutine open_write_file

!!!_   . read_file_data
  subroutine read_file_data(ierr, v, n, file)
    use TOUZA_Nio,only: nio_read_data
    implicit none
    integer,        intent(out)   :: ierr
    real(kind=KBUF),intent(out)   :: v(0:*)
    integer,        intent(in)    :: n
    type(file_t),   intent(inout) :: file

    ierr = 0
    if (ierr.eq.0) then
       select case(file%kfmt)
       case(cfmt_ascii)
          call read_data_ascii(ierr, v, n, file)
       case(cfmt_binary:cfmt_cdf-1)
          call read_data_binary(ierr, v, n, file)
       case(cfmt_cdf)
          ierr = ERR_NOT_IMPLEMENTED
       case default
          call read_data_nio(ierr, v, n, file)
       end select
    endif
    if (ierr.eq.0) file%irec = file%irec + 1

    if (ierr.ne.0) then
       if (ierr.ne.ERR_EXHAUST) then
          call message(ierr, 'failed to read ' // trim(file%name))
       endif
    endif
  end subroutine read_file_data

!!!_   . write_file_data
  subroutine write_file_data &
       & (ierr, v, n, head, file, kv)
    implicit none
    integer,         intent(out)   :: ierr
    real(kind=KBUF), intent(in)    :: v(0:*)
    integer,         intent(in)    :: n
    character(len=*),intent(in)    :: head(*)
    type(file_t),    intent(inout) :: file
    integer,         intent(in)    :: kv

    ierr = 0
    if (ierr.eq.0) then
       select case(file%kfmt)
       case(cfmt_ascii)
          call write_data_ascii(ierr, v, n, head, file, kv)
       case(cfmt_binary:cfmt_cdf-1)
          call write_data_binary(ierr, v, n, head, file, kv)
       case(cfmt_cdf)
          call write_data_cdf(ierr, v, n, head, file, kv)
       case default
          call write_data_nio(ierr, v, n, head, file)
       end select
    endif

    if (ierr.ne.0) then
       call message(ierr, 'failed to write ' // trim(file%name))
    endif
  end subroutine write_file_data

!!!_   . get_swap_switch
  logical function get_swap_switch (flag) result(b)
    use TOUZA_Std,only: kendi_mem, endian_BIG, endian_LITTLE
    implicit none
    integer,intent(in) :: flag
    select case(flag)
    case(cfmt_flag_native)
       b = .FALSE.
    case(cfmt_flag_swap)
       b = .TRUE.
    case(cfmt_flag_little)
       b = kendi_mem.eq.endian_BIG
    case(cfmt_flag_big)
       b = kendi_mem.eq.endian_LITTLE
    case default
       b = .FALSE.
    end select
  end function get_swap_switch

!!!_   . is_read_mode
  logical function is_read_mode(mode) result(b)
    implicit none
    integer,intent(in) :: mode
    b = mode.le.mode_read
  end function is_read_mode

!!!_   . parse_format_shape
  subroutine parse_format_shape &
       & (nco, irange, mco, fmt)
    use TOUZA_Std,only: parse_number
    implicit none
    integer,         intent(out) :: nco
    integer,         intent(out) :: irange(2, 0:*)
    integer,         intent(in)  :: mco
    character(len=*),intent(in)  :: fmt
    character(len=*),parameter :: csep = item_sep
    character(len=*),parameter :: rsep = range_sep
    integer jp, je, jr
    integer k
    integer lf
    integer jerr

    lf = len_trim(fmt)
    ! write(*, *) 'parse_format_shape: ', fmt(1:lf)
    nco = 0
    jp = 0
    do
       if (jp.ge.lf) exit
       if (nco.gt.mco) exit
       je = index(fmt(jp+1:lf), csep)
       if (je.eq.0) je = lf - jp + 1
       if (je.le.1) then
          irange(1:2, nco) = (/0, 0/)
       else
          jr = index(fmt(jp+1:jp+je), rsep)
          if (jr.le.0) then
             irange(1, nco) = 0
             call parse_number(jerr, k, fmt(jp+1:jp+je-1))
             if (jerr.eq.0) irange(2, nco) = system_index_end(k)
          else
             if (jr.gt.1) then
                call parse_number(jerr, k, fmt(jp+1:jp+jr-1))
                if (jerr.eq.0) irange(1, nco) = system_index_bgn(k)
             else
                irange(1, nco) = 0
             endif
             if (jr.lt.je-1) then
                if (jerr.eq.0) call parse_number(jerr, k, fmt(jp+jr+len(rsep):jp+je-1))
                if (jerr.eq.0) irange(2, nco) = system_index_end(k)
             else
                irange(2, nco) = 0
             endif
          endif
          if (jerr.ne.0) exit
          if (irange(2,nco).gt.0) irange(1,nco) = irange(1,nco) + 1
       endif
       nco = nco + 1
       jp = jp + je + len(csep) - 1
    enddo
    ! write(*, *) irange(:, 0:mco-1)
    if (nco.gt.mco) then
       nco = ERR_INVALID_PARAMETER
       call message(nco, 'too many coordinates')
    endif
  end subroutine parse_format_shape

!!!_  - gtool/nio
!!!_   . cue_read_nio
  subroutine cue_read_nio &
       & (ierr, file)
    use TOUZA_Std,only: is_error_match, sus_rseek, WHENCE_ABS
    use TOUZA_Nio,only: nio_skip_records, nio_allow_sub
    implicit none
    integer,     intent(out)   :: ierr
    type(file_t),intent(inout) :: file
    integer jrg,  mrg, nrg
    integer nsk,  nsuc
    integer irec, crec
    integer(kind=KIOFS) :: cpos, fpos
    character(len=128) ::  msg
    integer ksubm
    integer jerr

    ! compute record positions (%pos) for group to wait at %rec
    ! set file record limit (%nrec) if found

    ierr = 0
    nrg = size(file%rgrp)
    mrg = 0

    ! call show_file(ierr, file)

    crec = file%irec
    inquire(unit=file%u, pos=cpos, size=fpos, IOSTAT=ierr)
    if (ierr.ne.0) then
       ierr = ERR_PANIC
       call message(ierr, 'failed to inquire ' // trim(file%name))
       return
    endif
    if (file%nrec.lt.0) then
       if (cpos.gt.fpos) file%nrec = crec
    endif

    ! backward skipping
    do
       if (mrg.ge.nrg) exit
       ! need offseting
       ! write(*, *) file%rgrp(0:nrg-1)%rec
       ! write(*, *) file%rgrp(0:nrg-1)%pos
       jrg = -1 + maxloc(file%rgrp(0:nrg-1)%rec, 1, &
            &            file%rgrp(0:nrg-1)%pos.lt.0 .and. file%rgrp(0:nrg-1)%rec.le.file%irec)
       if (jrg.lt.0) exit
       irec = file%rgrp(jrg)%rec
       if (irec.lt.0) exit
       nsk = irec - file%irec
       call nio_skip_records(ierr, nsk, file%u, nsuc)
       if (ierr.lt.0) then
          ! try from head
          ierr = 0
          cpos = 1
          crec = 0
          exit
       endif
       if (ierr.eq.0) inquire(unit=file%u, pos=file%rgrp(jrg)%pos, IOSTAT=ierr)
       if (ierr.eq.0) file%irec = file%irec + nsk
       if (ierr.ne.0) exit
       mrg = mrg + 1
    enddo
    if (ierr.eq.0) then
       call sus_rseek(ierr, file%u, cpos, whence=WHENCE_ABS)
       file%irec = crec
    endif
    ! forward skipping
    irec = 0
    ksubm = nio_allow_sub(0, file%bigg.eq.bigg_off)
    do
       if (mrg.ge.nrg) exit
       ! need offseting
       jrg = -1 + minloc(file%rgrp(0:nrg-1)%rec, 1, &
            &            file%rgrp(0:nrg-1)%pos.lt.0 .and. file%rgrp(0:nrg-1)%rec.ge.irec)
       if (jrg.lt.0) exit
       irec = file%rgrp(jrg)%rec
       if (irec.lt.0) exit
       nsk = irec - file%irec
       call nio_skip_records(ierr, nsk, file%u, nsuc, krect=ksubm)
       if (is_error_match(ierr, ERR_EOF)) then
          ierr = 0
          file%irec = file%irec + nsuc
          file%nrec = file%irec
          exit
       endif
       if (ierr.eq.0) inquire(unit=file%u, pos=file%rgrp(jrg)%pos, IOSTAT=ierr)
       if (ierr.eq.0) file%irec = file%irec + nsk
       mrg = mrg + 1
    enddo

    if (ierr.eq.0) then
       do jrg = 0, nrg - 1
          ! write(*, *) 'cue/nio', jrg, file%rgrp(jrg)%pos, fpos
          if (file%rgrp(jrg)%pos.gt.fpos) then
             if (file%nrec.lt.0) then
                file%nrec = file%rgrp(jrg)%rec
             else if (file%nrec.ne.file%rgrp(jrg)%rec) then
                ierr = ERR_PANIC
                call message(ierr, 'panic. inconsistent records ' // trim(file%name))
                return
             endif
             file%rgrp(jrg)%pos = -1
          endif
       enddo
    endif

    if (ierr.ne.0) then
       ierr = ERR_BROKEN_RECORD
109    format('failed to cue ', A, ' (', I0, ') record=', I0)
       write(msg, 109, IOSTAT=jerr) trim(file%name), jrg, user_index_bgn(irec)
       call message(ierr, msg)
    endif
! 101 format('pos = ', 128(1x, Z8.8))
!     write(*, 101) int(file%rgrp(0:nrg-1)%pos - 1)

  end subroutine cue_read_nio

!!!_   . read_header_nio
  subroutine read_header_nio &
       & (ierr, head, file, rec, crec)
    use TOUZA_Std,only: is_error_match
    use TOUZA_Nio,only: nio_skip_records, nio_read_header
    use TOUZA_Nio,only: get_item, hi_DFMT, parse_record_fmt
    use TOUZA_Nio,only: nio_allow_sub
    implicit none
    integer,         intent(out)   :: ierr
    character(len=*),intent(out)   :: head(*)
    type(file_t),    intent(inout) :: file
    integer,         intent(in)    :: rec
    integer,         intent(in)    :: crec
    integer nskp, nsuc, ksubm

    ierr = 0
    nskp = rec - crec
    ksubm = nio_allow_sub(0, file%bigg.eq.bigg_off)
    call nio_skip_records(ierr, nskp, file%u, nskip=nsuc, krect=ksubm)
    if (ierr.eq.0) call nio_read_header(ierr, head, file%t, file%u)
    if (ierr.eq.0) call get_item(ierr, head, file%fmt, hi_DFMT)
    if (ierr.eq.0) call parse_record_fmt(ierr, file%kfmt, file%fmt)

  end subroutine read_header_nio

!!!_   . get_header_lprops
  subroutine get_header_lprops(ierr, lpp, head, flag)
    use TOUZA_Std,only: choice
    use TOUZA_Nio,only: get_item, hi_AITM1, hi_AITM2, hi_AITM3
    use TOUZA_Nio,only: get_header_cprop
    implicit none
    integer,         intent(out)   :: ierr
    type(loop_t),    intent(inout) :: lpp(0:*)
    character(len=*),intent(in)    :: head(*)
    integer,optional,intent(in)    :: flag

    integer jc
    integer irange(2, 0:mcoor-1)
    integer hf

    ierr = 0
    hf = choice(hflag_nulld, flag)

    irange = 0
    do jc = 0, mcoor - 1
       call get_header_cprop(lpp(jc)%name, irange(1, jc), head, 1+jc)
    enddo
    do jc = 0, mcoor - 1
       if (irange(2, jc).le.0) then
          lpp(jc)%bgn = irange(1, jc)
          lpp(jc)%end = irange(2, jc)
          lpp(jc)%stp = 0
       else
          lpp(jc)%bgn = irange(1, jc) - 1
          lpp(jc)%end = irange(2, jc)
          lpp(jc)%stp = 1
       endif
       if (IAND(hf, hflag_nulld).eq.0) then
          if (lpp(jc)%name.eq.' ' &
               .and. (lpp(jc)%end - lpp(jc)%bgn).eq.1) then
             lpp(jc)%stp = 0
          endif
       endif
    enddo
    do jc = mcoor, lcoor - 1
       lpp(jc)%name = ' '
       lpp(jc)%bgn = 0
       lpp(jc)%end = 0
       lpp(jc)%stp = -1
    enddo
  end subroutine get_header_lprops

!!!_   . put_header_lprops
  subroutine put_header_lprops(ierr, head, lpp, flag)
    use TOUZA_Nio,only: put_header_cprop
    implicit none
    integer,         intent(out) :: ierr
    character(len=*),intent(out) :: head(*)
    type(loop_t),    intent(in)  :: lpp(0:*)
    integer,         intent(in)  :: flag

    integer jc
    integer irange(2)

    ierr = 0

    do jc = 0, mcoor - 1
       if (lpp(jc)%bgn.eq.null_range .eqv. lpp(jc)%end.eq.null_range) then
          if (lpp(jc)%bgn.eq.null_range) then
             irange(:) = 0
          else
             irange(1) = lpp(jc)%bgn
             irange(2) = lpp(jc)%end
             if (irange(2).gt.0) irange(1) = irange(1) + 1
          endif
       else
          ierr = ERR_PANIC
          call message(ierr, 'invalid coordinate ranges ', (/jc/))
          return
       endif
       if (IAND(flag, hflag_nulld).eq.0) then
          if (lpp(jc)%name.eq.' ' &
               .and.irange(2).eq.0) then
             if (irange(1).le.0) irange(1) = 1
             irange(2) = irange(1)
          endif
       endif
       if (ierr.eq.0) call put_header_cprop(ierr, head, lpp(jc)%name, irange, 1+jc)
    enddo
    do jc = mcoor, lcoor - 1
       if (lpp(jc)%stp.ge.0) then
          ierr = ERR_PANIC
          call message(ierr, 'reach coordinate limits')
       endif
    enddo
  end subroutine put_header_lprops

!!!_   . read_data_nio
  subroutine read_data_nio(ierr, v, n, file)
    use TOUZA_Nio,only: nio_read_data, parse_record_fmt, nio_allow_sub
    use TOUZA_Nio,only: switch_urt_diag
    implicit none
    integer,        intent(out)   :: ierr
    real(kind=KBUF),intent(out)   :: v(0:*)
    integer,        intent(in)    :: n
    type(file_t),   intent(inout) :: file
    integer rect

    ierr = 0
    if (is_msglev_DETAIL(lev_verbose)) call switch_urt_diag(' ', 0, ulog)
    rect = nio_allow_sub(file%t, file%bigg.eq.bigg_off)
    call nio_read_data(ierr, v, n, file%h, rect, file%u)
    if (is_msglev_DETAIL(lev_verbose)) call switch_urt_diag(' ', 0, -2)

  end subroutine read_data_nio

!!!_   . write_data_nio
  subroutine write_data_nio &
       & (ierr, v, n, head, file)
    use TOUZA_Nio,only: nio_write_data, lopts, parse_urt_options
    use TOUZA_Nio,only: GFMT_URT
    use TOUZA_Nio,only: GFMT_MRT
    use TOUZA_Nio,only: switch_urt_diag, nio_allow_sub
    implicit none
    integer,         intent(out)   :: ierr
    real(kind=KBUF), intent(in)    :: v(0:*)
    integer,         intent(in)    :: n
    character(len=*),intent(in)    :: head(*)
    type(file_t),    intent(inout) :: file
    integer kopts(lopts)
    integer jo
    character(len=*),parameter :: osep = '+'
    integer krect

    ierr = 0
    krect = nio_allow_sub(file%t, file%bigg.eq.bigg_off)
    if (file%kfmt.eq.GFMT_URT .or. file%kfmt.eq.GFMT_MRT) then
       jo = index(file%fmt, osep)
       if (jo.gt.0) then
          call parse_urt_options(ierr, kopts, file%fmt(jo+1:))
          if (ierr.ne.0) then
             ierr = ERR_INVALID_PARAMETER
             call message(ierr, 'invalid *rt options = ' // trim(file%fmt(jo+1:)))
             return
          endif
          if (is_msglev_DETAIL(lev_verbose)) call switch_urt_diag(' ', 0, ulog)
          call nio_write_data(ierr, v, n, head, krect, file%u, kopts)
          if (is_msglev_DETAIL(lev_verbose)) call switch_urt_diag(' ', 0, -2)
       else
          call nio_write_data(ierr, v, n, head, krect, file%u)
       endif
    else
       call nio_write_data(ierr, v, n, head, krect, file%u)
    endif
  end subroutine write_data_nio

!!!_  - ascii
!!!_   . open_read_ascii
  subroutine open_read_ascii &
       & (ierr, file)
    use TOUZA_Std,only: is_error_match
    use TOUZA_Nio,only: put_header_cprop, parse_header_size, put_item
    use TOUZA_Nio,only: get_default_header, hi_DFMT, show_header
    implicit none
    integer,     intent(out)   :: ierr
    type(file_t),intent(inout) :: file

    integer irange(2, lcoor)
    integer nco, jc
    integer n
    integer jerr

    ierr = 0
    file%h(:) = ' '

    if (ierr.eq.0) call parse_format_shape(nco, irange, lcoor, file%fmt)
    if (nco.eq.0) then
       n = 0
       do
          read(unit=file%u, fmt=*, IOSTAT=jerr)
          if (jerr.ne.0) exit
          n = n + 1
       enddo
       ! write(*, *) 'ascii: ', n
       rewind(unit=file%u, IOSTAT=ierr)
       if (ierr.eq.0) then
          nco = 1
          irange(1:2, 1) = (/1, n/)
          if (ierr.eq.0) file%nrec = 1
       endif
    else
       ierr = min(0, nco)
    endif
    if (ierr.eq.0) call get_default_header(file%h)
    if (ierr.eq.0) call put_item(ierr, file%h, 'UR8',  hi_DFMT)
    if (ierr.eq.0) then
       do jc = 1, nco
          call put_header_cprop(ierr, file%h, ' ', irange(1:2, jc), jc)
       enddo
       ! call show_header(ierr, file%h)
    endif
    return
  end subroutine open_read_ascii
!!!_   . cue_read_ascii
  subroutine cue_read_ascii &
       & (ierr, file)
    use TOUZA_Std,only: is_error_match
    use TOUZA_Nio,only: parse_header_size
    ! use TOUZA_Nio,only: get_default_header, hi_DFMT, fill_header
    implicit none
    integer,     intent(out)   :: ierr
    type(file_t),intent(inout) :: file
    integer jrg, mrg, nrg
    integer m
    integer irec, nsk
    integer(kind=KIOFS) :: cpos, fpos

    ierr = 0
    nrg = size(file%rgrp)
    mrg = 0

    inquire(unit=file%u, pos=cpos, size=fpos, IOSTAT=ierr)
    if (ierr.ne.0) then
       ierr = ERR_PANIC
       call message(ierr, 'failed to inquire ' // trim(file%name))
       return
    endif
    if (file%nrec.lt.0) then
       if (cpos.gt.fpos) file%nrec = file%irec
    endif
    ! write(*, *) cpos, fpos, file%nrec

    m = parse_header_size(file%h, 0, lazy=1)
    irec = 0
    do
       if (mrg.ge.nrg) exit
       ! need offseting
       jrg = -1 + minloc(file%rgrp(0:nrg-1)%rec, 1, &
            &            file%rgrp(0:nrg-1)%pos.lt.0 .and. file%rgrp(0:nrg-1)%rec.ge.irec)
       if (jrg.lt.0) exit
       irec = file%rgrp(jrg)%rec
       nsk = irec - file%irec
       call cue_ascii_lazy(ierr, file%u, nsk, m, file%irec)
       if (is_error_match(ierr, ERR_EOF)) then
          ierr = 0
          exit
       endif
       if (ierr.eq.0) inquire(unit=file%u, pos=file%rgrp(jrg)%pos, IOSTAT=ierr)
       if (ierr.eq.0) file%irec = file%irec + nsk
       if (ierr.ne.0) exit
       mrg = mrg + 1
    enddo
    return
  end subroutine cue_read_ascii

!!!_   . cue_ascii_lazy - forward/backward record to read ascii
  subroutine cue_ascii_lazy &
       & (ierr, u, skip, mem, rec)
    use TOUZA_Std,only: KIOFS
    implicit none
    integer,intent(out)   :: ierr
    integer,intent(in)    :: u
    integer,intent(in)    :: skip    ! record to skip (negative to backward)
    integer,intent(in)    :: mem     ! array size of single record
    integer,intent(in)    :: rec     ! current record
    integer(kind=KIOFS) :: cpos, fpos

    integer j, jj
    integer xrec

    ierr = 0
    if (skip.ge.0) then
       xrec = skip
    else
       xrec = rec + skip
       rewind(u, IOSTAT=ierr)
       if (ierr.ne.0) then
          ierr = ERR_PANIC
          call message(ierr, 'rewind failed ', (/u/))
          return
       endif
    endif
    if (ierr.eq.0) inquire(unit=u, pos=cpos, size=fpos, IOSTAT=ierr)
    if (ierr.eq.0) then
       if (cpos.gt.fpos) then
          ierr = ERR_EOF
          return
       endif
    endif
    recskip: do j = 0, xrec - 1
       do jj = 0, mem - 1
          read(unit=u, fmt=*, IOSTAT=ierr)
          if (ierr.ne.0) then
             ierr = ERR_BROKEN_RECORD
             exit recskip
          endif
       enddo
       if (ierr.eq.0) inquire(unit=u, pos=cpos, IOSTAT=ierr)
       if (ierr.eq.0) then
          if (cpos.gt.fpos) then
             ierr = ERR_EOF
             exit recskip
          endif
       endif
    enddo recskip
    ! if (ierr.eq.0) then
    !    inquire(UNIT=u, IOSTAT=ierr, SIZE=fsize, POS=jpos)
    !    if (ierr.eq.0) then
    !       if (fsize.eq.jpos) ierr = ERR_EOF
    !    endif
    ! endif
  end subroutine cue_ascii_lazy

!!!_   . emulate_header_ascii
  subroutine emulate_header_ascii &
       & (ierr, head, file, rec, crec)
    use TOUZA_Nio,only: fill_header, get_default_header, parse_header_size
    implicit none
    integer,         intent(out)   :: ierr
    character(len=*),intent(out)   :: head(*)
    type(file_t),    intent(inout) :: file
    integer,         intent(in)    :: rec, crec
    integer m
    integer nsk
    ierr = 0
    if (ierr.eq.0) call get_default_header(head)
    if (ierr.eq.0) call fill_header(ierr, head, file%h, 1)

    if (ierr.eq.0) then
       m = parse_header_size(file%h, 0, lazy=1)
       nsk = rec - crec
       call cue_ascii_lazy(ierr, file%u, nsk, m, crec)
    endif
  end subroutine emulate_header_ascii

!!!_   . read_data_ascii
  subroutine read_data_ascii(ierr, v, n, file)
    use TOUZA_Std,only: is_error_match, KIOFS
    implicit none
    integer,        intent(out)   :: ierr
    real(kind=KBUF),intent(out)   :: v(0:*)
    integer,        intent(in)    :: n
    type(file_t),   intent(inout) :: file
    integer j

    ierr = 0
    if (ierr.eq.0) then
       do j = 0, n - 1
          read(unit=file%u, fmt=*, IOSTAT=ierr) v(j)
          if (ierr.ne.0) then
             ierr = ERR_BROKEN_RECORD
             exit
          endif
       enddo
    endif
    ! if (ierr.eq.0) file%irec = file%irec + 1
    ! if (ierr.ne.0) then
    !    if (ierr.ne.ERR_EXHAUST) then
    !       call message(ierr, 'failed to read ' // trim(file%name))
    !    endif
    ! endif
  end subroutine read_data_ascii

!!!_   . write_data_ascii
  subroutine write_data_ascii &
       & (ierr, v, n, head, file, kv)
    implicit none
    integer,         intent(out)   :: ierr
    real(kind=KBUF), intent(in)    :: v(0:*)
    integer,         intent(in)    :: n
    character(len=*),intent(in)    :: head(*)
    type(file_t),    intent(inout) :: file
    integer,         intent(in)    :: kv
    integer j
    character(len=lfmt) :: fmt

    ierr = 0
    fmt = file%fmt
    if (fmt.ne.' ') then
       if (fmt(1:1).ne.'(') fmt = '(' // trim(fmt) // ')'
    endif
    select case(kv)
    case(kv_int)
       if (fmt.eq.' ') then
          do j = 0, n - 1
             write(unit=file%u, fmt=*, IOSTAT=ierr) int(v(j))
          enddo
       else
          do j = 0, n - 1
             write(unit=file%u, fmt=fmt, IOSTAT=ierr) int(v(j))
          enddo
       endif
    case(kv_flt)
       if (fmt.eq.' ') then
          do j = 0, n - 1
             write(unit=file%u, fmt=*, IOSTAT=ierr) real(v(j), kind=KFLT)
          enddo
       else
          do j = 0, n - 1
             write(unit=file%u, fmt=fmt, IOSTAT=ierr) real(v(j), kind=KFLT)
          enddo
       endif
    case(kv_dbl)
       if (fmt.eq.' ') then
          do j = 0, n - 1
             write(unit=file%u, fmt=*, IOSTAT=ierr) real(v(j), kind=KDBL)
          enddo
       else
          do j = 0, n - 1
             write(unit=file%u, fmt=fmt, IOSTAT=ierr) real(v(j), kind=KDBL)
          enddo
       endif
    end select
  end subroutine write_data_ascii
!!!_  - binary
!!!_   . open_read_binary
  subroutine open_read_binary &
       & (ierr, file)
    use TOUZA_Std,only: is_error_match
    use TOUZA_Nio,only: put_header_cprop, parse_header_size, put_item
    use TOUZA_Nio,only: get_default_header, hi_DFMT, show_header
    implicit none
    integer,     intent(out)   :: ierr
    type(file_t),intent(inout) :: file
    integer(kind=KIOFS) :: fpos
    integer irange(2, lcoor)
    integer nco, jc
    integer n
    integer usize

    ierr = 0
    file%h(:) = ' '

    inquire(unit=file%u, size=fpos, IOSTAT=ierr)
    usize = usize_binary(file%kfmt)

    if (ierr.eq.0) call parse_format_shape(nco, irange, lcoor, file%fmt)
    if (ierr.eq.0) then
       if (nco.eq.0) then
          n = int((fpos - 1) / usize + 1, kind=kind(n))
          nco = 1
          irange(1:2, 1) = (/1, n/)
       endif
    endif
    if (ierr.eq.0) call get_default_header(file%h)
    if (ierr.eq.0) call put_item(ierr, file%h, 'UR8',  hi_DFMT)
    if (ierr.eq.0) then
       do jc = 1, nco
          call put_header_cprop(ierr, file%h, ' ', irange(1:2, jc), jc)
       enddo
       ! call show_header(ierr, file%h)
    endif
    if (ierr.eq.0) then
       n = parse_header_size(file%h, 0, lazy=1)
       file%nrec = int((fpos - 1) / (usize * n) + 1, kind=kind(file%nrec))
    endif
    return
  end subroutine open_read_binary

!!!_   . cue_read_binary
  subroutine cue_read_binary &
       & (ierr, file)
    use TOUZA_Std,only: is_error_match
    use TOUZA_Nio,only: parse_header_size
    implicit none
    integer,     intent(out)   :: ierr
    type(file_t),intent(inout) :: file
    integer jrg, nrg
    integer m, usize
    integer(kind=KIOFS) :: cpos, fpos, recl

    ierr = 0
    inquire(unit=file%u, pos=cpos, size=fpos, IOSTAT=ierr)
    m = parse_header_size(file%h, 0, lazy=1)
    usize = usize_binary(file%kfmt)
    if (usize.le.0) then
       ierr = ERR_PANIC
       return
    endif
    recl = INT(m, kind=KIOFS) * usize
    nrg = size(file%rgrp)
    do jrg = 0, nrg - 1
       file%rgrp(jrg)%pos = file%rgrp(jrg)%rec * recl + 1
       if (file%rgrp(jrg)%pos.gt.fpos) file%rgrp(jrg)%pos = -1
    enddo

  end subroutine cue_read_binary

!!!_   . cue_binary_pos()
  integer(kind=KIOFS) function cue_binary_pos(kfmt, m, rec) result (n)
    use TOUZA_Std,only: get_unit_strm
    implicit none
    integer,intent(in) :: kfmt
    integer,intent(in) :: m
    integer,intent(in) :: rec
    integer :: usize
    usize = usize_binary(kfmt)
    if (usize.gt.0) then
       n = rec * (m * int(usize, kind=KIOFS)) + 1
    else
       n = -1
    endif
  end function cue_binary_pos

!!!_   . usize_binary()
  integer function usize_binary(kfmt) result (n)
    use TOUZA_Std,only: get_unit_strm
    implicit none
    integer,intent(in) :: kfmt
    select case(kfmt)
    case(cfmt_binary_i4:cfmt_binary_i4+cfmt_flags_bo-1)
       n = get_unit_strm(0)
    case(cfmt_binary_r4:cfmt_binary_r4+cfmt_flags_bo-1)
       n = get_unit_strm(real(0, kind=KFLT))
    case(cfmt_binary_r8:cfmt_binary_r8+cfmt_flags_bo-1)
       n = get_unit_strm(real(0, kind=KDBL))
    case default
       n = 0
    end select
    return
  end function usize_binary

!!!_   . emulate_header_binary
  subroutine emulate_header_binary &
       & (ierr, head, file, rec, crec)
    use TOUZA_Nio,only: fill_header, get_default_header, parse_header_size
    use TOUZA_Std,only: sus_rseek, WHENCE_ABS
    implicit none
    integer,         intent(out)   :: ierr
    character(len=*),intent(out)   :: head(*)
    type(file_t),    intent(inout) :: file
    integer,         intent(in)    :: rec, crec
    integer m
    integer(kind=KIOFS) :: jpos
    ierr = 0
    if (ierr.eq.0) call get_default_header(head)
    if (ierr.eq.0) call fill_header(ierr, head, file%h, 1)
    if (ierr.eq.0) then
       m = parse_header_size(file%h, 0, lazy=1)
       jpos = cue_binary_pos(file%kfmt, m, rec)
       call sus_rseek(ierr, file%u, jpos, whence=WHENCE_ABS)
    endif
  end subroutine emulate_header_binary

!!!_   . read_data_binary
  subroutine read_data_binary(ierr, v, n, file)
    use TOUZA_Std,only: is_error_match, KIOFS, sus_read
    implicit none
    integer,        intent(out)   :: ierr
    real(kind=KBUF),intent(out)   :: v(0:*)
    integer,        intent(in)    :: n
    type(file_t),   intent(inout) :: file
    integer usize

    integer,        allocatable,save :: bufi(:)
    real(kind=KFLT),allocatable,save :: buff(:)
    real(kind=KDBL),allocatable,save :: bufd(:)
    logical swap

    ierr = 0
    usize = usize_binary(file%kfmt)
    select case(file%kfmt)
    case(cfmt_binary_i4:cfmt_binary_i4+cfmt_flags_bo-1)
       swap = get_swap_switch(file%kfmt - cfmt_binary_i4)
       if (.not.allocated(bufi)) then
          allocate(bufi(0:n-1), STAT=ierr)
       else if (size(bufi).lt.n) then
          deallocate(bufi, STAT=ierr)
          if (ierr.eq.0) allocate(bufi(0:n-1), STAT=ierr)
       endif
       if (ierr.eq.0) call sus_read(ierr, file%u, bufi, n, swap)
       if (ierr.eq.0) then
          v(0:n-1) = real(bufi(0:n-1), kind=KBUF)
       endif
    case(cfmt_binary_r4:cfmt_binary_r4+cfmt_flags_bo-1)
       swap = get_swap_switch(file%kfmt - cfmt_binary_r4)
       if (.not.allocated(buff)) then
          allocate(buff(0:n-1), STAT=ierr)
       else if (size(buff).lt.n) then
          deallocate(buff, STAT=ierr)
          if (ierr.eq.0) allocate(buff(0:n-1), STAT=ierr)
       endif
       if (ierr.eq.0) call sus_read(ierr, file%u, buff, n, swap)
       if (ierr.eq.0) then
          v(0:n-1) = real(buff(0:n-1), kind=KBUF)
       endif
    case(cfmt_binary_r8:cfmt_binary_r8+cfmt_flags_bo-1)
       swap = get_swap_switch(file%kfmt - cfmt_binary_r8)
       if (.not.allocated(bufd)) then
          allocate(bufd(0:n-1), STAT=ierr)
       else if (size(bufd).lt.n) then
          deallocate(bufd, STAT=ierr)
          if (ierr.eq.0) allocate(bufd(0:n-1), STAT=ierr)
       endif
       if (ierr.eq.0) call sus_read(ierr, file%u, bufd, n, swap)
       if (ierr.eq.0) then
          v(0:n-1) = real(bufd(0:n-1), kind=KBUF)
       endif
    end select
  end subroutine read_data_binary

!!!_   . write_data_binary
  subroutine write_data_binary &
       & (ierr, v, n, head, file, kv)
    use TOUZA_Std,only: sus_write
    implicit none
    integer,         intent(out)   :: ierr
    real(kind=KBUF), intent(in)    :: v(0:*)
    integer,         intent(in)    :: n
    character(len=*),intent(in)    :: head(*)
    type(file_t),    intent(inout) :: file
    integer,         intent(in)    :: kv

    integer,        allocatable,save :: bufi(:)
    real(kind=KFLT),allocatable,save :: buff(:)
    real(kind=KDBL),allocatable,save :: bufd(:)
    logical swap

    ierr = 0

    select case(file%kfmt)
    case(cfmt_binary_i4:cfmt_binary_i4+cfmt_flags_bo-1)
       swap = get_swap_switch(file%kfmt - cfmt_binary_i4)
       if (ierr.eq.0) then
          if (.not.allocated(bufi)) then
             allocate(bufi(0:n-1), STAT=ierr)
          else if (size(bufi).lt.n) then
             deallocate(bufi, STAT=ierr)
             if (ierr.eq.0) allocate(bufi(0:n-1), STAT=ierr)
          endif
          if (ierr.eq.0) then
             bufi(0:n-1) = int(v(0:n-1))
          endif
          if (ierr.eq.0) call sus_write(ierr, file%u, bufi, n, swap)
       endif
    case(cfmt_binary_r4:cfmt_binary_r4+cfmt_flags_bo-1)
       swap = get_swap_switch(file%kfmt - cfmt_binary_r4)
       if (ierr.eq.0) then
          if (.not.allocated(buff)) then
             allocate(buff(0:n-1), STAT=ierr)
          else if (size(buff).lt.n) then
             deallocate(buff, STAT=ierr)
             if (ierr.eq.0) allocate(buff(0:n-1), STAT=ierr)
          endif
          if (ierr.eq.0) then
             buff(0:n-1) = real(v(0:n-1),kind=KFLT)
          endif
          if (ierr.eq.0) call sus_write(ierr, file%u, buff, n, swap)
       endif
    case(cfmt_binary_r8:cfmt_binary_r8+cfmt_flags_bo-1)
       swap = get_swap_switch(file%kfmt - cfmt_binary_r8)
       if (ierr.eq.0) then
          if (.not.allocated(bufd)) then
             allocate(bufd(0:n-1), STAT=ierr)
          else if (size(bufd).lt.n) then
             deallocate(bufd, STAT=ierr)
             if (ierr.eq.0) allocate(bufd(0:n-1), STAT=ierr)
          endif
          if (ierr.eq.0) then
             bufd(0:n-1) = real(v(0:n-1),kind=KDBL)
          endif
          if (ierr.eq.0) call sus_write(ierr, file%u, bufd, n, swap)
       endif
    end select

  end subroutine write_data_binary

!!!_   . write_data_cdf
  subroutine write_data_cdf &
       & (ierr, v, n, head, file, kv)
#if OPT_WITH_NCTCDF
    use TOUZA_Nio,only: nct_define_write, nct_write_data
#endif
    implicit none
    integer,         intent(out)   :: ierr
    real(kind=KBUF), intent(in)    :: v(0:*)
    integer,         intent(in)    :: n
    character(len=*),intent(in)    :: head(*)
    type(file_t),    intent(inout) :: file
    integer,         intent(in)    :: kv

    ierr = 0
#if OPT_WITH_NCTCDF
    call nct_define_write(ierr, file%u, head)
    if (ierr.eq.0) call nct_write_data(ierr, v, n, file%u, head)
#else /* not OPT_WITH_NCTCDF */
    ierr = ERR_NOT_IMPLEMENTED
#endif /* not OPT_WITH_NCTCDF */

  end subroutine write_data_cdf
!!!_ + end chak_file
end module chak_file
!!!_@ test_chak_file
#if TEST_CHAK_FILE
program test_chak_file
  use chak_lib,only: lib_init=> init
  use chak_file
  implicit none
  integer ierr
  integer l

  call lib_init(ierr)
  call test_parse_rec_argument('1,2,3')
  call test_parse_rec_argument(',2,3')
  call test_parse_rec_argument('1,2,')
  call test_parse_rec_argument(',,1,,')

  do l = 0, 1
101  format('######## ', I0)
     write(*, 101) l
     call test_parse_rec_element('3')

     call test_parse_rec_element('3/')
     call test_parse_rec_element('/3')
     call test_parse_rec_element('/3/')

     call test_parse_rec_element('///5//6/7')

     call test_parse_rec_element('/3:7/')

     call test_parse_rec_element('2:3')
     call test_parse_rec_element(':3')
     call test_parse_rec_element('2:')
     call test_parse_rec_element(':')

     call test_parse_rec_element('2:12:3')
     call test_parse_rec_element(':12:3')
     call test_parse_rec_element('2::3')
     call test_parse_rec_element('::3')

     call test_parse_rec_element('2:12:0')
     call test_parse_rec_element(':12:0')
     call test_parse_rec_element('2::0')
     call test_parse_rec_element('::0')

     call test_parse_rec_element('2:12:')
     call test_parse_rec_element(':12:')
     call test_parse_rec_element('2::')
     call test_parse_rec_element('::')

     call test_parse_rec_element('12:2:-3')
     call test_parse_rec_element(':2:-3')
     call test_parse_rec_element('12::-3')
     call test_parse_rec_element('::-3')

     call test_parse_rec_element('2:12:3:2')
     call test_parse_rec_element(':12:3:2')
     call test_parse_rec_element('2::3:2')
     call test_parse_rec_element('::3:2')

     call test_parse_rec_element('2:12:0:2')
     call test_parse_rec_element(':12:0:2')
     call test_parse_rec_element('2::0:2')
     call test_parse_rec_element('::0:2')

     call test_parse_rec_element('12:2:-3:2')
     call test_parse_rec_element(':2:-3:2')
     call test_parse_rec_element('12::-3:2')
     call test_parse_rec_element('::-3:2')

     call test_parse_rec_element('2:12::2')
     call test_parse_rec_element(':12::2')
     call test_parse_rec_element('2:::2')
     call test_parse_rec_element(':::2')

     call test_parse_rec_element('2:12:3:0')
     call test_parse_rec_element(':12:3:0')
     call test_parse_rec_element('2::3:0')
     call test_parse_rec_element('::3:0')

     call test_parse_rec_element('2:12:0:0')
     call test_parse_rec_element(':12:0:0')
     call test_parse_rec_element('2::0:0')
     call test_parse_rec_element('::0:0')

     call test_parse_rec_element('12:2:-3:0')
     call test_parse_rec_element(':2:-3:0')
     call test_parse_rec_element('12::-3:0')
     call test_parse_rec_element('::-3:0')

     call test_parse_rec_element('2:12::0')
     call test_parse_rec_element(':12::0')
     call test_parse_rec_element('2:::0')
     call test_parse_rec_element(':::0')

     call set_user_offsets(ierr, 1, 0)
  enddo
  stop
contains
  subroutine test_parse_rec_element(str)
    implicit none
    character(len=*),intent(in) :: str
    integer ierr
    type(rec_t) :: relem

    call parse_rec_element(ierr, relem, str)

101 format('parse_rec_element:',I0, ' [', A, '] ', I0, ' / ', 64(1x,I0))
    write(*, 101) ierr, trim(str), relem%num, relem%seq(:)
  end subroutine test_parse_rec_element

  subroutine test_parse_rec_argument(str)
    implicit none
    character(len=*),intent(in) :: str
    integer ierr
    type(rgroup_t) :: rgrp
    integer j

    call parse_rec_argument(ierr, rgrp, str)
101 format('### parse_rec_argument [', A, ']')
    write(*, 101) trim(str)
    do j = 0, size(rgrp%filter) - 1
       write(*, *) j, rgrp%filter(j)%num
    enddo
  end subroutine test_parse_rec_argument

end program test_chak_file
#endif  /* TEST_CHAK_FILE */
!!!_! FOOTER
!!!_ + Local variables
! Local Variables:
! End:<|MERGE_RESOLUTION|>--- conflicted
+++ resolved
@@ -1,11 +1,7 @@
 !!!_! chak_file.F90 - TOUZA/Jmz CH(swiss) army knife file interfaces
 ! Maintainer: SAITO Fuyuki
 ! Created: Oct 26 2022
-<<<<<<< HEAD
-#define TIME_STAMP 'Time-stamp: <2023/01/22 21:37:57 fuyuki chak_file.F90>'
-=======
 #define TIME_STAMP 'Time-stamp: <2023/03/21 21:59:33 fuyuki chak_file.F90>'
->>>>>>> bfa2bbf9
 !!!_! MANIFESTO
 !
 ! Copyright (C) 2022,2023
@@ -1085,12 +1081,8 @@
                 stt = ' '
                 pos = ' '
              end select
-<<<<<<< HEAD
-             call sus_open(ierr, file%u, file%name, ACTION='W', STATUS=stt, POSITION=pos)
-=======
              call sus_open &
                   & (ierr, file%u, file%name, ACTION='W', STATUS=stt, POSITION=pos, IOMSG=iomsg)
->>>>>>> bfa2bbf9
           else if (file%kfmt.eq.cfmt_cdf) then
 #if OPT_WITH_NCTCDF
              select case (file%mode)
@@ -1103,20 +1095,12 @@
              case default
                 stt = ' '
              end select
-<<<<<<< HEAD
-             call nct_open_write(ierr, file%u, file%name, status=stt)
-=======
              call nct_open_write(ierr, file%u, file%name, status=stt, iomsg=iomsg)
->>>>>>> bfa2bbf9
 #else /* not OPT_WITH_NCTCDF */
              ierr = ERR_NOT_IMPLEMENTED
 #endif /* not OPT_WITH_NCTCDF */
           else
              ierr = ERR_NOT_IMPLEMENTED
-<<<<<<< HEAD
-             continue
-=======
->>>>>>> bfa2bbf9
           endif
           if (ierr.ne.0) then
              call message(ierr, iomsg)
