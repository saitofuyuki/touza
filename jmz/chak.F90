--- conflicted
+++ resolved
@@ -1,11 +1,7 @@
 !!!_! chak.F90 - TOUZA/Jmz CH(swiss) Army Knife
 ! Maintainer: SAITO Fuyuki
 ! Created: Nov 25 2021
-<<<<<<< HEAD
-#define TIME_STAMP 'Time-stamp: <2023/02/21 10:00:54 fuyuki chak.F90>'
-=======
 #define TIME_STAMP 'Time-stamp: <2023/03/23 14:16:06 fuyuki chak.F90>'
->>>>>>> bfa2bbf9
 !!!_! MANIFESTO
 !
 ! Copyright (C) 2022, 2023
@@ -360,7 +356,6 @@
     integer,intent(in),optional :: levv
     integer lv
     integer jbgn
-    integer jerr
 
     ierr = 0
     lv = choice(lev_verbose, levv)
@@ -420,11 +415,7 @@
        if (bufs(j)%name.eq.' ') then
           write(bname, 211) h
        else
-<<<<<<< HEAD
-          write(bname, 212, IOSTAT=jerr) trim(obuffer(j)%name)
-=======
           write(bname, 212, IOSTAT=jerr) trim(bufs(j)%name)
->>>>>>> bfa2bbf9
        endif
        write(utmp, 201) trim(bname), cs, trim(txt), bufs(j)%undef
     enddo
@@ -487,11 +478,7 @@
           if (jb.ge.0) then
              if (bufs(jb)%desc.ne.' ') then
 202             format(1x, '<', A, '>')
-<<<<<<< HEAD
-                write(desc, 202, IOSTAT=jerr) trim(obuffer(jb)%desc)
-=======
                 write(desc, 202, IOSTAT=jerr) trim(bufs(jb)%desc)
->>>>>>> bfa2bbf9
                 str = trim(str) // trim(desc)
              else
                 m = buffer_vmems(bufs(jb))
@@ -3879,15 +3866,10 @@
     if (j.ge.0) then
        if (obuffer(j)%name.ne.' ') then
           write(str, 112, IOSTAT=ierr) trim(obuffer(j)%name)
-<<<<<<< HEAD
-       else
-          write(str, 111, IOSTAT=ierr) handle
-=======
        else if (dbgv.gt.0) then
           write(str, 111, IOSTAT=ierr) handle
        else
           write(str, 113, IOSTAT=ierr) j
->>>>>>> bfa2bbf9
        endif
        return
     endif
@@ -3903,292 +3885,6 @@
     endif
   end subroutine get_obj_string
 
-<<<<<<< HEAD
-!!!_   . get_domain_string
-  subroutine get_domain_string(ierr, str, lpp, maxco)
-    use TOUZA_Std,only: join_list, choice
-    implicit none
-    integer,         intent(out) :: ierr
-    character(len=*),intent(out) :: str
-    type(loop_t),    intent(in)  :: lpp(0:*)
-    integer,optional,intent(in)  :: maxco
-
-    character(len=64) cstr(0:lcoor-1)
-    character(len=64) :: cran
-
-    integer jc, nc
-    integer mc
-    integer jp, ls
-    integer jerr
-
-    ierr = 0
-    nc = 0
-    mc = choice(lcoor, maxco)
-    do jc = 0, mc - 1
-       call get_range_string(ierr, cran, lpp(jc)%bgn, lpp(jc)%end, lpp(jc)%stp)
-102    format(A, A, A)
-103    format(A, A)
-       if (lpp(jc)%name.eq.' ') then
-          cstr(jc) = trim(cran)
-       else
-          ls = len_trim(lpp(jc)%name)
-          jp = index(lpp(jc)%name(1:ls), rename_sep, back=.TRUE.)
-          if (jp.lt.ls-len(rename_sep)+1) then
-             write(cstr(jc), 102, IOSTAT=jerr) trim(lpp(jc)%name), rename_sep, trim(cran)
-          else
-             write(cstr(jc), 103, IOSTAT=jerr) trim(lpp(jc)%name), trim(cran)
-          endif
-       endif
-       if (lpp(jc)%stp.ge.0) nc = jc
-       if (lpp(jc)%name.ne.' ') nc = jc
-    enddo
-    call join_list(ierr, str, cstr(0:nc), ldelim='[', rdelim=']')
-  end subroutine get_domain_string
-
-!!!_   . get_range_string
-  subroutine get_range_string &
-       & (ierr, str, b, e, s)
-    implicit none
-    integer,         intent(out) :: ierr
-    character(len=*),intent(out) :: str
-    integer,         intent(in)  :: b, e, s
-    integer bb, ee
-
-    ierr = 0
-
-111 format(':')
-112 format(I0, ':')
-113 format(':', I0)
-114 format(I0, ':', I0)
-115 format(I0, ':', I0, '+', I0)
-116 format(I0, ':', I0, '-', I0)
-    bb = user_index_bgn(b)
-    ee = user_index_end(e)
-    if (bb.eq.null_range) then
-       if (ee.eq.null_range) then
-          write(str, 111, IOSTAT=ierr)
-       else
-          write(str, 113, IOSTAT=ierr) ee
-       endif
-    else if (ee.eq.null_range) then
-       write(str, 112, IOSTAT=ierr) bb
-    else if (s.gt.0) then
-       write(str, 114, IOSTAT=ierr) bb, ee
-    else if (b.eq.0.and.e.eq.0) then
-       str = '-'
-    else if (s.eq.0) then
-       write(str, 115, IOSTAT=ierr) bb, ee, s
-    else if (s.lt.0) then
-       write(str, 116, IOSTAT=ierr) bb, ee, abs(s)
-    else
-       write(str, 114, IOSTAT=ierr) bb, ee
-    endif
-
-  end subroutine get_range_string
-
-!!!_   . get_perm_string
-  subroutine get_perm_string &
-       & (ierr, str, cname, ctype, cpidx, pcp, lcp, mco)
-    use TOUZA_Std,only: join_list
-    implicit none
-    integer,         intent(out) :: ierr
-    character(len=*),intent(out) :: str
-    character(len=*),intent(in)  :: cname(0:*)
-    integer,         intent(in)  :: ctype(0:*)
-    integer,         intent(in)  :: cpidx(0:*)
-    type(loop_t),    intent(in)  :: pcp(0:*)
-    type(loop_t),    intent(in)  :: lcp(0:*)
-    integer,         intent(in)  :: mco
-
-    character(len=128)   :: pdom, ldom, ndom
-    character(len=lname) :: co(0:mco-1)
-    integer jodr, jco
-    integer meff
-
-    ierr = 0
-
-    if (ierr.eq.0) call get_domain_string(ierr, pdom, pcp, mco)
-    if (ierr.eq.0) call get_domain_string(ierr, ldom, lcp, mco)
-    if (ierr.eq.0) then
-       meff = -1
-111    format(A, '=', A)
-112    format('<', A, '>')
-113    format('<', I0, '>')
-114    format('<', I0, '=', A, '>')
-       do jodr = 0, mco - 1
-          jco = cpidx(jodr)
-          select case(ctype(jodr))
-          case(co_wild)
-             if (jco.ge.0) then
-                if (pcp(jco)%name.ne.' ') then
-                   write(co(jodr), 111, IOSTAT=ierr) trim(pcp(jco)%name), '*'
-                else
-                   write(co(jodr), 114, IOSTAT=ierr) jco, '*'
-                endif
-             else
-                write(co(jodr), 112, IOSTAT=ierr) '*'
-             endif
-          case(co_null)
-             if (jco.ge.0) then
-                if (pcp(jco)%name.ne.' ') then
-                   write(co(jodr), 111, IOSTAT=ierr) trim(pcp(jco)%name), '-'
-                else
-                   write(co(jodr), 114, IOSTAT=ierr) jco, '-'
-                endif
-             else
-                write(co(jodr), 112, IOSTAT=ierr) '-'
-             endif
-          case(co_normal)
-             if (jco.ge.0) then
-                if (pcp(jco)%name.eq.cname(jodr)) then
-                   co(jodr) = cname(jodr)
-                else
-                   write(co(jodr), 111, IOSTAT=ierr) trim(pcp(jco)%name), trim(cname(jodr))
-                endif
-             else
-                write(co(jodr), 112, IOSTAT=ierr) trim(cname(jodr))
-             endif
-          case default
-             write(co(jodr), 113, IOSTAT=ierr) jodr
-          end select
-          if (jco.ge.0 .or. ctype(jodr).ne.co_null) meff = jodr
-       enddo
-       call join_list(ierr, ndom, co(0:meff), ldelim='[', rdelim=']')
-    endif
-    if (ierr.eq.0) then
-101    format(A, 1x, A, ' > ', A)
-       write(str, 101, IOSTAT=ierr) trim(pdom), trim(ldom), trim(ndom)
-    endif
-  end subroutine get_perm_string
-
-!!!_   . get_domain_perm
-  subroutine get_domain_perm &
-       & (ierr, str, dom, cname, ctype)
-    use TOUZA_Std,only: join_list
-    implicit none
-    integer,         intent(out) :: ierr
-    character(len=*),intent(out) :: str
-    type(domain_t),  intent(in)  :: dom
-    character(len=*),intent(in)  :: cname(0:*)
-    integer,         intent(in)  :: ctype(0:*)
-
-    integer jodr, jco
-    character(len=lname*2) :: cbuf(0:lcoor-1)
-
-411 format(A, '/', I0)
-    do jodr = 0, dom%mco - 1
-       jco = dom%lidx(jodr)
-       if (jco.lt.0) then
-          cbuf(jodr) = '.'
-       else if (ctype(jco).eq.co_null) then
-          write(cbuf(jodr), 411, IOSTAT=ierr) '-', jco
-       else if (ctype(jco).eq.co_wild) then
-          write(cbuf(jodr), 411, IOSTAT=ierr) '*', jco
-       else
-          write(cbuf(jodr), 411, IOSTAT=ierr) trim(cname(jco)), jco
-       endif
-    enddo
-    call join_list(ierr, str, cbuf(0:dom%mco-1), ldelim='[', rdelim=']')
-  end subroutine get_domain_perm
-
-!!!_   . get_domain_result
-  subroutine get_domain_result &
-       & (ierr, str, dom, pcp)
-    use TOUZA_Std,only: join_list
-    implicit none
-    integer,         intent(out) :: ierr
-    character(len=*),intent(out) :: str
-    type(domain_t),  intent(in)  :: dom
-    type(loop_t),    intent(in)  :: pcp(0:*)
-
-    integer jodr, jphyc
-    character(len=lname)   :: cran
-    character(len=lname*2) :: cbuf(0:lcoor-1)
-    integer b, e, s
-
-    ierr = 0
-    str = ' '
-    do jodr = 0, dom%mco - 1
-       b = dom%bgn(jodr)
-       e = dom%end(jodr)
-       s = pcp(jodr)%stp
-       if (ierr.eq.0) call get_range_string(ierr, cran, b, e, s)
-       if (ierr.eq.0) then
-          jphyc = dom%cidx(jodr)
-101       format(A, '/', A)
-102       format('/', A)
-! 103       format('<', A, '>/', A)
-          select case(jphyc)
-          case(co_wild)
-             write(cbuf(jodr), 101, IOSTAT=ierr) '*', trim(cran)
-          case(co_null)
-             write(cbuf(jodr), 101, IOSTAT=ierr) '-', trim(cran)
-          case(0:)
-             if (pcp(jodr)%name.eq.' ') then
-                write(cbuf(jodr), 102, IOSTAT=ierr) trim(cran)
-             else
-                write(cbuf(jodr), 101, IOSTAT=ierr) trim(pcp(jodr)%name), trim(cran)
-             endif
-          case default
-             cbuf(jodr) = trim(cran)
-          end select
-       endif
-    enddo
-    if (ierr.eq.0) call join_list(ierr, str, cbuf(0:dom%mco-1))
-  end subroutine get_domain_result
-!!!_   . get_domain_shape
-  subroutine get_domain_shape &
-       & (ierr, str, dom, pcp, lcp, ref)
-    use TOUZA_Std,only: join_list
-    implicit none
-    integer,         intent(out) :: ierr
-    character(len=*),intent(out) :: str
-    type(domain_t),  intent(in)  :: dom
-    type(loop_t),    intent(in)  :: pcp(0:*), lcp(0:*)
-    type(domain_t),  intent(in)  :: ref
-
-    integer jodr, jphyc, jlogc
-    character(len=lname)   :: cran
-    character(len=lname*2) :: cbuf(0:lcoor-1)
-    integer b, e, s
-
-    ierr = 0
-    str = ' '
-    do jodr = 0, dom%mco - 1
-       ! call get_logical_range(b, e, s, jodr, lcp, pcp, dom, ref)
-       if (ierr.eq.0) call get_logical_range(b, e, s, jodr, lcp, pcp, dom)
-       if (ierr.eq.0) call get_range_string(ierr, cran, b, e, s)
-       if (ierr.eq.0) then
-          jphyc = dom%cidx(jodr)
-          jlogc = dom%lidx(jodr)
-101       format(A, '/', A)
-102       format('/', A)
-103       format('<', A, '>/', A)
-          select case(jphyc)
-          case(co_wild)
-             write(cbuf(jodr), 101, IOSTAT=ierr) '*', trim(cran)
-          case(co_null)
-             write(cbuf(jodr), 101, IOSTAT=ierr) '-', trim(cran)
-          case(0:)
-             if (pcp(jphyc)%name.eq.' ') then
-                write(cbuf(jodr), 102, IOSTAT=ierr) trim(cran)
-             else
-                write(cbuf(jodr), 101, IOSTAT=ierr) trim(pcp(jphyc)%name), trim(cran)
-             endif
-          case default
-             if (jlogc.ge.0) then
-                write(cbuf(jodr), 103, IOSTAT=ierr) trim(lcp(jlogc)%name), trim(cran)
-             else
-                cbuf(jodr) = trim(cran)
-             endif
-          end select
-       endif
-    enddo
-    if (ierr.eq.0) call join_list(ierr, str, cbuf(0:dom%mco-1), ldelim='[', rdelim=']')
-  end subroutine get_domain_shape
-
-=======
->>>>>>> bfa2bbf9
 !!!_  - operation queue dispatcher
 !!!_   . init_all_files
   subroutine init_all_files &
@@ -4722,17 +4418,11 @@
              write(utmp, '()')
           else
              mco = doml%mco
-<<<<<<< HEAD
-             if (mco.gt.0) then
-                write(fmt_xline, 202, IOSTAT=ierr) mco
-                write(fmt_uline, 203, IOSTAT=ierr) mco
-=======
              nco = 0
              if (is_msglev(lev_verbose, -levq_coordinate)) nco = mco
              if (nco.gt.0) then
                 write(fmt_xline, 202, IOSTAT=ierr) nco
                 write(fmt_uline, 203, IOSTAT=ierr) nco
->>>>>>> bfa2bbf9
              else
                 write(fmt_xline, 222, IOSTAT=ierr)
                 write(fmt_uline, 223, IOSTAT=ierr)
@@ -4742,13 +4432,8 @@
 
              select case(obuffer(jb)%k)
              case (kv_int)
-<<<<<<< HEAD
-                if (mco.gt.0) then
-                   write(fmt_nline, 201, IOSTAT=ierr) mco, trim(afmt_int)
-=======
                 if (nco.gt.0) then
                    write(fmt_nline, 201, IOSTAT=ierr) nco, trim(afmt_int)
->>>>>>> bfa2bbf9
                 else
                    write(fmt_nline, 221, IOSTAT=ierr) trim(afmt_int)
                 endif
@@ -4767,13 +4452,8 @@
                    call incr_logical_index(lidx, doml)
                 enddo
              case (kv_flt)
-<<<<<<< HEAD
-                if (mco.gt.0) then
-                   write(fmt_nline, 201, IOSTAT=ierr) mco, trim(afmt_flt)
-=======
                 if (nco.gt.0) then
                    write(fmt_nline, 201, IOSTAT=ierr) nco, trim(afmt_flt)
->>>>>>> bfa2bbf9
                 else
                    write(fmt_nline, 221, IOSTAT=ierr) trim(afmt_flt)
                 endif
@@ -4792,13 +4472,8 @@
                    call incr_logical_index(lidx, doml)
                 enddo
              case (kv_dbl)
-<<<<<<< HEAD
-                if (mco.gt.0) then
-                   write(fmt_nline, 201, IOSTAT=ierr) mco, trim(afmt_dbl)
-=======
                 if (nco.gt.0) then
                    write(fmt_nline, 201, IOSTAT=ierr) nco, trim(afmt_dbl)
->>>>>>> bfa2bbf9
                 else
                    write(fmt_nline, 221, IOSTAT=ierr) trim(afmt_dbl)
                 endif
@@ -4862,16 +4537,6 @@
 
     if (ierr.eq.0) call get_compromise_domain(ierr, doml, domr, bufh, pstk, nbuf, ccomp, htmp)
 
-<<<<<<< HEAD
-    if (ierr.eq.0) then
-       mco = doml%mco
-201    format('(', I0, '(I0, 1x), ', I0, '(A, 1x))')
-221    format('(', I0, '(A, 1x))')
-       if (mco.gt.0) then
-          write(fmt_xline, 201, IOSTAT=ierr) mco, nbuf
-       else
-          write(fmt_xline, 221, IOSTAT=ierr) nbuf
-=======
     if (lev_verbose.ge.levq_column) then
        do j = 0, nbuf - 1
           hb = bufh(j)
@@ -4891,7 +4556,6 @@
                      & trim(dstr), trim(obuffer(jb)%desc)
              endif
           enddo
->>>>>>> bfa2bbf9
        endif
        if (ierr.eq.0) call get_domain_result(ierr, cjoin, doml, htmp%pcp)
        if (ierr.eq.0) call join_list(ierr, vjoin, vals(0:nbuf-1))
@@ -4920,29 +4584,6 @@
        else
           do jl = 0, doml%n - 1
              pidx(0:mco-1) = lidx(0:mco-1) + doml%bgn(0:mco-1)
-<<<<<<< HEAD
-             do j = 0, nbuf - 1
-                jb = bufj(j)
-                jp = physical_index(lidx, domr(j))
-                if (jp.lt.0) then
-                   vals(j) = '.'
-                else if (obuffer(jb)%vd(jp).eq.obuffer(jb)%undef) then
-                   vals(j) = '_'
-                else
-                   select case(obuffer(jb)%k)
-                   case (kv_int)
-                      write(vals(j), afmt_int, IOSTAT=ierr) INT(obuffer(jb)%vd(jp))
-                   case (kv_flt)
-                      write(vals(j), afmt_flt, IOSTAT=ierr) REAL(obuffer(jb)%vd(jp), kind=KFLT)
-                   case (kv_dbl)
-                      write(vals(j), afmt_dbl, IOSTAT=ierr) REAL(obuffer(jb)%vd(jp), kind=KDBL)
-                   case default
-                      vals(j) = '*'
-                   end select
-                endif
-             enddo
-             write(utmp, fmt_xline) pidx(0:mco-1), (trim(vals(j)),j=0,nbuf-1)
-=======
              nundef = 0
              if (skip_undef) then
                 do j = 0, nbuf - 1
@@ -4979,7 +4620,6 @@
                 enddo
                 write(utmp, fmt_xline) pidx(0:nco-1), (trim(vals(j)),j=0,nbuf-1)
              endif
->>>>>>> bfa2bbf9
              call incr_logical_index(lidx, doml)
           enddo
        endif
