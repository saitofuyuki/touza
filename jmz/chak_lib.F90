!!!_! chak_lib.F90 - TOUZA/Jmz CH(swiss) army knife library
! Maintainer: SAITO Fuyuki
! Created: Oct 13 2022
<<<<<<< HEAD
#define TIME_STAMP 'Time-stamp: <2023/02/05 13:05:44 fuyuki chak_lib.F90>'
=======
#define TIME_STAMP 'Time-stamp: <2023/03/23 14:22:03 fuyuki chak_lib.F90>'
>>>>>>> bfa2bbf9
!!!_! MANIFESTO
!
! Copyright (C) 2022, 2023
!           Japan Agency for Marine-Earth Science and Technology
!
! Licensed under the Apache License, Version 2.0
!   (https://www.apache.org/licenses/LICENSE-2.0)
!
#ifdef HAVE_CONFIG_H
#  include "jmz_config.h"
#endif
#include "jmz.h"
!!!_* macros
#ifndef   OPT_PATH_LEN
#  define OPT_PATH_LEN 1024
#endif
#ifndef   OPT_DESC_LEN
#  define OPT_DESC_LEN 1024
#endif
#ifndef   OPT_CHAK_FILES
#  define OPT_CHAK_FILES    128
#endif
#ifndef   OPT_CHAK_BUFFERS
#  define OPT_CHAK_BUFFERS  256
#endif
!!!_@ TOUZA/Jmz/chak-lib - nio swiss army knife (library)
module chak_lib
!!!_ + Declaration
!!!_  - modules
  use TOUZA_Std,only: KFLT,  KDBL,   KIOFS
  use TOUZA_Std,only: is_msglev
  use TOUZA_Std,only: msglev_NORMAL, msglev_INFO, msglev_DEBUG
  use TOUZA_Std,only: msglev_WARNING, msglev_DETAIL
  use TOUZA_Std,only: is_msglev_DETAIL, is_msglev_NORMAL, is_msglev_INFO, is_msglev_DEBUG
  use TOUZA_Nio,only: litem, nitem, GFMT_END
  implicit none
  public
!!!_  - parameters
  integer,parameter :: KBUF = __KBUF

  integer,parameter :: lcoor = 6
  integer,parameter :: mcoor = 3    ! standard max coordinates

  real(kind=KBUF),parameter :: ZERO  = 0.0_KBUF
  real(kind=KBUF),parameter :: ONE   = 1.0_KBUF

  real(kind=KBUF),parameter :: TRUE  = ONE
  real(kind=KBUF),parameter :: FALSE = ZERO

  real(kind=KBUF),parameter :: ULIMIT = + HUGE(ZERO)
  real(kind=KBUF),parameter :: LLIMIT = - HUGE(ZERO)

  real(kind=KBUF),parameter :: UNDEF  = -999.0_KBUF
  ! real(kind=KBUF),parameter :: UNDEF  = LLIMIT

!!!_  - coordinate matching
  integer,parameter :: co_unset = -5
  integer,parameter :: co_del   = -4
  integer,parameter :: co_null  = -3
  integer,parameter :: co_ins   = -2
  integer,parameter :: co_wild  = -1
  integer,parameter :: co_normal = 0
!!!_  - file formats (except for gtool formats)
  integer,parameter :: cfmt_org = GFMT_END
  integer,parameter :: cfmt_ascii  = 1 + cfmt_org
  integer,parameter :: cfmt_binary = 2 + cfmt_org
  integer,parameter :: cfmt_flag_native = 0
  integer,parameter :: cfmt_flag_swap = 1
  integer,parameter :: cfmt_flag_big = 2
  integer,parameter :: cfmt_flag_little = 3
  integer,parameter :: cfmt_flags_bo = 4

  integer,parameter :: cfmt_binary_i4 = cfmt_binary
  integer,parameter :: cfmt_binary_r4 = cfmt_binary + cfmt_flags_bo
  integer,parameter :: cfmt_binary_r8 = cfmt_binary + cfmt_flags_bo * 2

  integer,parameter :: cfmt_cdf = cfmt_binary_r8 + 16
  ! integer,parameter :: cfmt_cdf_i4 = cfmt_cdf + 1
  ! integer,parameter :: cfmt_cdf_r4 = cfmt_cdf + 2
  ! integer,parameter :: cfmt_cdf_r8 = cfmt_cdf + 3

!!!_  - variable types
  integer,parameter :: kv_null = 0
  integer,parameter :: kv_int  = 1
  integer,parameter :: kv_flt  = 2
  integer,parameter :: kv_dbl  = 3

!!!_  - range special
  integer,parameter :: full_range = + HUGE(0)              ! case low:
  integer,parameter :: null_range = (- HUGE(0)) - 1        ! case low (MUST BE NEGATIVE)

!!!_  - character (symbols) for command-line
  character(len=*),parameter :: param_sep = '='
  character(len=*),parameter :: rename_sep = '/'
  character(len=*),parameter :: range_sep = ':'
  character(len=*),parameter :: item_sep = ','
  character(len=*),parameter :: rec_append_sep = '/'
  character(len=*),parameter :: rec_num_sep = '+'

  character(len=*),parameter :: insert_coor = '+'
  character(len=*),parameter :: delete_coor = '-'

!!!_  - character (symbols) for ascii output
  character(len=*),parameter :: amiss = '_'  ! character for missing value
  character(len=*),parameter :: aext  = '.'  ! character for external
!!!_  - i/o units
  integer,save :: ulog = -1
  integer,save :: uerr = -1

!!!_  - string length
  integer,parameter :: lname = litem * 4
  integer,parameter :: lpath = OPT_PATH_LEN
  integer,parameter :: ldesc = OPT_DESC_LEN

!!!_  - handles and types
  integer,parameter :: lfile = OPT_CHAK_FILES
  integer,parameter :: lbuffer = OPT_CHAK_BUFFERS
  integer,parameter :: lopr = 512
  integer,parameter :: oprlen = 16

  integer,save :: mfile = 0
  integer,save :: mbuffer = 0
  integer,save :: mopr = 0

  integer,parameter :: lmodule = max(lopr, lfile, lbuffer) * 2
!!!_  - handle offsets and kinds
  integer,parameter :: hk_error = -1
  integer,parameter :: hk_opr = 0
  integer,parameter :: hk_file = 1
  integer,parameter :: hk_buffer = 2
  integer,parameter :: hk_anchor = 3
  integer,parameter :: hk_overflow = 4

  integer,parameter :: ofs_opr    = lmodule * hk_opr
  integer,parameter :: ofs_file   = lmodule * hk_file
  integer,parameter :: ofs_buffer = lmodule * hk_buffer
  integer,parameter :: ofs_anchor = lmodule * hk_anchor

!!!_  - global flags
  integer,save :: lev_verbose = 0
  integer,save :: dbgv = -1
  integer,save :: stdv = -1

  integer,save :: user_offset_bgn = 0     ! begin-index offset (user-friendly)
  integer,save :: user_offset_end = 0     ! end-index offset (user-friendly)
!!!_  - common values
  real(kind=KBUF),save :: PI = ZERO
!!!_  - domain property
  type domain_t
     integer :: n                   ! total size
     integer :: mco                 ! coordinate size
     integer :: ofs(0:lcoor-1)
     integer :: iter(0:lcoor-1)
     integer :: strd(0:lcoor)       ! with sentry
     integer :: bgn(0:lcoor-1)
     integer :: end(0:lcoor-1)
     integer :: cidx(0:lcoor-1)     ! coordinate index (physical)
     integer :: lidx(0:lcoor-1)     ! coordinate index (logical)
  end type domain_t
!!!_  - loop property
  type loop_t
     integer :: bgn = -1
     integer :: end = -1
     integer :: stp = -1
     character(len=lname) :: name
  end type loop_t

  type(loop_t),save :: def_loop  = loop_t(null_range, null_range, -1, ' ')

!!!_ + Procedures
contains
!!!_  - initialization
!!!_   . init
  subroutine init(ierr)
    use TOUZA_Std,only: env_init, MPI_COMM_NULL, stdout=>uout, stderr=>uerr
    implicit none
    integer,intent(out) :: ierr

    ierr = 0

    if (ierr.eq.0) call env_init(ierr, levv=stdv, icomm=MPI_COMM_NULL)
    if (ierr.eq.0) ulog = stdout
    if (ierr.eq.0) uerr = stderr

    if (PI.eq.ZERO) PI = ATAN2(ZERO, -ONE)
  end subroutine init
!!!_  - utilities
!!!_   . message
  subroutine message(ierr, msg, iadd, fmt, levm, u, indent)
    use TOUZA_Std,only: choice, join_list
    implicit none
    integer,         intent(in)          :: ierr
    character(len=*),intent(in)          :: msg     ! msg
    integer,         intent(in),optional :: iadd(:)
    character(len=*),intent(in),optional :: fmt
    integer,         intent(in),optional :: levm    ! message level
    integer,         intent(in),optional :: u
    integer,         intent(in),optional :: indent
    integer jerr
    integer lv, utmp
    character(len=1024) :: txt
    integer skp
    jerr = 0
    lv = choice(0, levm)
    if (ierr.ne.0) then
       utmp = choice(uerr, u)
    else
       utmp = choice(ulog, u)
    endif
    skp = choice(0, indent)
    if (ierr.ne.0.or.is_msglev(lev_verbose, lv)) then
       if (present(iadd)) then
          if (size(iadd).gt.0) then
             if (present(fmt)) then
                write(txt, fmt, IOSTAT=jerr) iadd(:)
             else
                call join_list(jerr, txt, iadd(:), ldelim='(', rdelim=')')
             endif
             txt = trim(msg) // ' ' // trim(txt)
          endif
       else
          txt = msg
       endif
102    format('error:', I0, ': ', A)
101    format(A, A)
       if (ierr.ne.0) then
          write(utmp, 102) ierr, trim(txt)
       else
          write(utmp, 101) repeat(' ', skp), trim(txt)
       endif
    endif
  end subroutine message

!!!_   . show_domain
  subroutine show_domain &
       & (ierr, dom, tag, u, levv)
    use TOUZA_Std,only: choice
    implicit none
    integer,         intent(out)         :: ierr
    type(domain_t),  intent(in)          :: dom
    character(len=*),intent(in),optional :: tag
    integer,         intent(in),optional :: u
    integer,         intent(in),optional :: levv
    integer utmp
    integer lv
    character(len=64) :: pfx, cran
    integer jc
    ierr = 0
    lv = choice(lev_verbose, levv)
    utmp = choice(ulog, u)
    if (present(tag)) then
       pfx = '[' // trim(tag) // ']'
    else
       pfx = ' '
    endif
102 format('domain', A, ' total = ', I0)
103 format('domain', A, ': ', I0, ' / = ', 6(1x, I0))
    write(utmp, 102) trim(pfx), dom%n
    write(utmp, 103) trim(pfx), dom%mco, dom%cidx(0:dom%mco - 1)
    do jc = 0, dom%mco - 1
111    format('domain', A, ': ', I0, 1x, A, ' +', I0, '+', I0, ' (', I0, ')')
112    format('domain', A, ': ', I0, 1x, A, ' +', I0, '+', I0)
       call get_range_string(ierr, cran, dom%bgn(jc), dom%end(jc), 1)
       if (dom%ofs(jc).eq.null_range) then
          write(utmp, 112) trim(pfx), jc, trim(cran), dom%iter(jc), dom%strd(jc)
       else
          write(utmp, 111) trim(pfx), jc, trim(cran), dom%iter(jc), dom%strd(jc), dom%ofs(jc)
       endif
    enddo
  end subroutine show_domain

!!!_   . get_range_string
  subroutine get_range_string &
       & (ierr, str, b, e, s)
    implicit none
    integer,         intent(out) :: ierr
    character(len=*),intent(out) :: str
    integer,         intent(in)  :: b, e, s
    integer bb, ee

    ierr = 0

111 format(':')
112 format(I0, ':')
113 format(':', I0)
114 format(I0, ':', I0)
115 format(I0, ':', I0, '+', I0)
116 format(I0, ':', I0, '-', I0)
    bb = user_index_bgn(b)
    ee = user_index_end(e)
    if (bb.eq.null_range) then
       if (ee.eq.null_range) then
          write(str, 111, IOSTAT=ierr)
       else
          write(str, 113, IOSTAT=ierr) ee
       endif
    else if (ee.eq.null_range) then
       write(str, 112, IOSTAT=ierr) bb
    else if (s.gt.0) then
       write(str, 114, IOSTAT=ierr) bb, ee
    else if (b.eq.0.and.e.eq.0) then
       str = '-'
    else if (s.eq.0) then
       write(str, 115, IOSTAT=ierr) bb, ee, s
    else if (s.lt.0) then
       write(str, 116, IOSTAT=ierr) bb, ee, abs(s)
    else
       write(str, 114, IOSTAT=ierr) bb, ee
    endif

  end subroutine get_range_string

!!!_   . get_perm_string
  subroutine get_perm_string &
       & (ierr, str, cname, ctype, cpidx, pcp, lcp, mco)
    use TOUZA_Std,only: join_list
    implicit none
    integer,         intent(out) :: ierr
    character(len=*),intent(out) :: str
    character(len=*),intent(in)  :: cname(0:*)
    integer,         intent(in)  :: ctype(0:*)
    integer,         intent(in)  :: cpidx(0:*)
    type(loop_t),    intent(in)  :: pcp(0:*)
    type(loop_t),    intent(in)  :: lcp(0:*)
    integer,         intent(in)  :: mco

    character(len=128)   :: pdom, ldom, ndom
    character(len=lname) :: co(0:mco-1)
    integer jodr, jco
    integer meff

    ierr = 0

    if (ierr.eq.0) call get_domain_string(ierr, pdom, pcp, mco)
    if (ierr.eq.0) call get_domain_string(ierr, ldom, lcp, mco)
    if (ierr.eq.0) then
       meff = -1
111    format(A, '=', A)
112    format('<', A, '>')
113    format('<', I0, '>')
114    format('<', I0, '=', A, '>')
       do jodr = 0, mco - 1
          jco = cpidx(jodr)
          select case(ctype(jodr))
          case(co_wild)
             if (jco.ge.0) then
                if (pcp(jco)%name.ne.' ') then
                   write(co(jodr), 111, IOSTAT=ierr) trim(pcp(jco)%name), '*'
                else
                   write(co(jodr), 114, IOSTAT=ierr) jco, '*'
                endif
             else
                write(co(jodr), 112, IOSTAT=ierr) '*'
             endif
          case(co_null)
             if (jco.ge.0) then
                if (pcp(jco)%name.ne.' ') then
                   write(co(jodr), 111, IOSTAT=ierr) trim(pcp(jco)%name), '-'
                else
                   write(co(jodr), 114, IOSTAT=ierr) jco, '-'
                endif
             else
                write(co(jodr), 112, IOSTAT=ierr) '-'
             endif
          case(co_normal)
             if (jco.ge.0) then
                if (pcp(jco)%name.eq.cname(jodr)) then
                   co(jodr) = cname(jodr)
                else
                   write(co(jodr), 111, IOSTAT=ierr) trim(pcp(jco)%name), trim(cname(jodr))
                endif
             else
                write(co(jodr), 112, IOSTAT=ierr) trim(cname(jodr))
             endif
          case default
             write(co(jodr), 113, IOSTAT=ierr) jodr
          end select
          if (jco.ge.0 .or. ctype(jodr).ne.co_null) meff = jodr
       enddo
       call join_list(ierr, ndom, co(0:meff), ldelim='[', rdelim=']')
    endif
    if (ierr.eq.0) then
101    format(A, 1x, A, ' > ', A)
       write(str, 101, IOSTAT=ierr) trim(pdom), trim(ldom), trim(ndom)
    endif
  end subroutine get_perm_string

!!!_   . get_domain_string
  subroutine get_domain_string(ierr, str, lpp, maxco)
    use TOUZA_Std,only: join_list, choice
    implicit none
    integer,         intent(out) :: ierr
    character(len=*),intent(out) :: str
    type(loop_t),    intent(in)  :: lpp(0:*)
    integer,optional,intent(in)  :: maxco

    character(len=64) cstr(0:lcoor-1)
    character(len=64) :: cran

    integer jc, nc
    integer mc
    integer jp, ls
    integer jerr

    ierr = 0
    nc = 0
    mc = choice(lcoor, maxco)
    do jc = 0, mc - 1
       call get_range_string(ierr, cran, lpp(jc)%bgn, lpp(jc)%end, lpp(jc)%stp)
102    format(A, A, A)
103    format(A, A)
       if (lpp(jc)%name.eq.' ') then
          cstr(jc) = trim(cran)
       else
          ls = len_trim(lpp(jc)%name)
          jp = index(lpp(jc)%name(1:ls), rename_sep, back=.TRUE.)
          if (jp.lt.ls-len(rename_sep)+1) then
             write(cstr(jc), 102, IOSTAT=jerr) trim(lpp(jc)%name), rename_sep, trim(cran)
          else
             write(cstr(jc), 103, IOSTAT=jerr) trim(lpp(jc)%name), trim(cran)
          endif
       endif
       if (lpp(jc)%stp.ge.0) nc = jc
       if (lpp(jc)%name.ne.' ') nc = jc
    enddo
    call join_list(ierr, str, cstr(0:nc), ldelim='[', rdelim=']')
  end subroutine get_domain_string

!!!_   . get_domain_perm
  subroutine get_domain_perm &
       & (ierr, str, dom, cname, ctype)
    use TOUZA_Std,only: join_list
    implicit none
    integer,         intent(out) :: ierr
    character(len=*),intent(out) :: str
    type(domain_t),  intent(in)  :: dom
    character(len=*),intent(in)  :: cname(0:*)
    integer,         intent(in)  :: ctype(0:*)

    integer jodr, jco
    character(len=lname*2) :: cbuf(0:lcoor-1)

411 format(A, '/', I0)
    do jodr = 0, dom%mco - 1
       jco = dom%lidx(jodr)
       if (jco.lt.0) then
          cbuf(jodr) = '.'
       else if (ctype(jco).eq.co_null) then
          write(cbuf(jodr), 411, IOSTAT=ierr) '-', jco
       else if (ctype(jco).eq.co_wild) then
          write(cbuf(jodr), 411, IOSTAT=ierr) '*', jco
       else
          write(cbuf(jodr), 411, IOSTAT=ierr) trim(cname(jco)), jco
       endif
    enddo
    call join_list(ierr, str, cbuf(0:dom%mco-1), ldelim='[', rdelim=']')
  end subroutine get_domain_perm

!!!_   . get_domain_result
  subroutine get_domain_result &
       & (ierr, str, dom, pcp)
    use TOUZA_Std,only: join_list
    implicit none
    integer,         intent(out) :: ierr
    character(len=*),intent(out) :: str
    type(domain_t),  intent(in)  :: dom
    type(loop_t),    intent(in)  :: pcp(0:*)

    integer jodr, jphyc
    character(len=lname)   :: cran
    character(len=lname*2) :: cbuf(0:lcoor-1)
    integer b, e, s

    ierr = 0
    str = ' '
    do jodr = 0, dom%mco - 1
       b = dom%bgn(jodr)
       e = dom%end(jodr)
       s = pcp(jodr)%stp
       if (ierr.eq.0) call get_range_string(ierr, cran, b, e, s)
       if (ierr.eq.0) then
          jphyc = dom%cidx(jodr)
101       format(A, '/', A)
102       format('/', A)
! 103       format('<', A, '>/', A)
          select case(jphyc)
          case(co_wild)
             write(cbuf(jodr), 101, IOSTAT=ierr) '*', trim(cran)
          case(co_null)
             write(cbuf(jodr), 101, IOSTAT=ierr) '-', trim(cran)
          case(0:)
             if (pcp(jodr)%name.eq.' ') then
                write(cbuf(jodr), 102, IOSTAT=ierr) trim(cran)
             else
                write(cbuf(jodr), 101, IOSTAT=ierr) trim(pcp(jodr)%name), trim(cran)
             endif
          case default
             cbuf(jodr) = trim(cran)
          end select
       endif
    enddo
    if (ierr.eq.0) call join_list(ierr, str, cbuf(0:dom%mco-1))
  end subroutine get_domain_result
!!!_   . get_domain_shape
  subroutine get_domain_shape &
       & (ierr, str, dom, pcp, lcp, ref)
    use TOUZA_Std,only: join_list
    implicit none
    integer,         intent(out) :: ierr
    character(len=*),intent(out) :: str
    type(domain_t),  intent(in)  :: dom
    type(loop_t),    intent(in)  :: pcp(0:*), lcp(0:*)
    type(domain_t),  intent(in)  :: ref

    integer jodr, jphyc, jlogc
    character(len=lname)   :: cran
    character(len=lname*2) :: cbuf(0:lcoor-1)
    integer b, e, s

    ierr = 0
    str = ' '
    do jodr = 0, dom%mco - 1
       ! call get_logical_range(b, e, s, jodr, lcp, pcp, dom, ref)
       if (ierr.eq.0) call get_logical_range(b, e, s, jodr, lcp, pcp, dom)
       if (ierr.eq.0) call get_range_string(ierr, cran, b, e, s)
       if (ierr.eq.0) then
          jphyc = dom%cidx(jodr)
          jlogc = dom%lidx(jodr)
101       format(A, '/', A)
102       format('/', A)
103       format('<', A, '>/', A)
          select case(jphyc)
          case(co_wild)
             write(cbuf(jodr), 101, IOSTAT=ierr) '*', trim(cran)
          case(co_null)
             write(cbuf(jodr), 101, IOSTAT=ierr) '-', trim(cran)
          case(0:)
             if (pcp(jphyc)%name.eq.' ') then
                write(cbuf(jodr), 102, IOSTAT=ierr) trim(cran)
             else
                write(cbuf(jodr), 101, IOSTAT=ierr) trim(pcp(jphyc)%name), trim(cran)
             endif
          case default
             if (jlogc.ge.0) then
                write(cbuf(jodr), 103, IOSTAT=ierr) trim(lcp(jlogc)%name), trim(cran)
             else
                cbuf(jodr) = trim(cran)
             endif
          end select
       endif
    enddo
    if (ierr.eq.0) call join_list(ierr, str, cbuf(0:dom%mco-1), ldelim='[', rdelim=']')
  end subroutine get_domain_shape

!!!_   . file_h2item()
  integer function file_h2item(handle) result(n)
    implicit none
    integer,intent(in) :: handle
    n = handle - ofs_file
    if (n.ge.0.and.n.lt.min(mfile, lfile)) then
       continue
    else
       n = ERR_INVALID_ITEM
    endif
  end function file_h2item
!!!_   . file_i2handle()
  integer function file_i2handle(item) result(n)
    implicit none
    integer,intent(in) :: item
    if (item.ge.0.and.item.lt.min(mfile, lfile)) then
       n = item + ofs_file
    else
       n = ERR_INVALID_ITEM
    endif
  end function file_i2handle
!!!_   . buf_h2item()
  ELEMENTAL integer function buf_h2item(handle) result(n)
    implicit none
    integer,intent(in) :: handle
    n = handle - ofs_buffer
    if (n.ge.0.and.n.lt.min(mbuffer, lbuffer)) then
       continue
    else
       n = ERR_INVALID_ITEM
    endif
  end function buf_h2item
!!!_   . buf_i2handle()
  integer function buf_i2handle(item) result(n)
    implicit none
    integer,intent(in) :: item
    if (item.ge.0.and.item.lt.min(mbuffer, lbuffer)) then
       n = item + ofs_buffer
    else
       n = ERR_INVALID_ITEM
    endif
  end function buf_i2handle

!!!_   . is_operator()
  logical function is_operator(handle) result(b)
    implicit none
    integer,intent(in) :: handle
    b = (handle_type(handle) .eq. hk_opr)
  end function is_operator

!!!_   . is_anchor()
  logical function is_anchor(handle) result(b)
    implicit none
    integer,intent(in) :: handle
    b = (handle_type(handle) .eq. hk_anchor)
  end function is_anchor

!!!_   . handle_type
  integer function handle_type(handle) result(k)
    implicit none
    integer,intent(in) :: handle

    if (handle.lt.0) then
       k = hk_error
    else
       k = handle / lmodule
       if (k.ge.hk_overflow) k = hk_error
    endif
    return
  end function handle_type

!!!_  - index function
!!!_   . set_user_offsets
  subroutine set_user_offsets &
       & (ierr, off_bgn, off_end)
    use TOUZA_Std,only: choice
    implicit none
    integer,intent(out)         :: ierr
    integer,intent(in),optional :: off_bgn
    integer,intent(in),optional :: off_end
    ierr = 0
    user_offset_bgn = choice(user_offset_bgn, off_bgn)
    user_offset_end = choice(user_offset_end, off_end)
  end subroutine set_user_offsets

!!!_   . conv_physical_index
  PURE &
  integer function conv_physical_index (jlog, domL, domR) result(n)
    implicit none
    integer,       intent(in) :: jlog
    type(domain_t),intent(in) :: domL, domR
    integer jc
    integer jcur, ncur
    n = 0
    ncur = jlog
    !NEC$ novector
    do jc = 0, domL%mco - 1
       jcur = mod(ncur, domL%iter(jc))
       ncur = ncur / domL%iter(jc)
       if (domR%bgn(jc).le.jcur.and.jcur.lt.domR%end(jc)) then
          n = n + (domR%ofs(jc) + jcur) * domR%strd(jc)
       else
          n = -1
          exit
       endif
    enddo
  end function conv_physical_index

!!!_   . user_index_bgn()
  ELEMENTAL integer function user_index_bgn(j, n) result(k)
    implicit none
    integer,intent(in)          :: j
    integer,intent(in),optional :: n
    if (j.eq.full_range .or. j.eq.null_range) then
       k = j
    else
       k = j + user_offset_bgn
    endif
  end function user_index_bgn
!!!_   . user_index_end()
  ELEMENTAL integer function user_index_end(j, n) result(k)
    implicit none
    integer,intent(in)          :: j
    integer,intent(in),optional :: n
    if (j.eq.full_range .or. j.eq.null_range) then
       k = j
    else
       k = j + user_offset_end
    endif
  end function user_index_end
!!!_   . system_index_bgn()
  ELEMENTAL integer function system_index_bgn(j, n) result(k)
    implicit none
    integer,intent(in)          :: j
    integer,intent(in),optional :: n
    if (j.eq.full_range .or. j.eq.null_range) then
       k = j
    else
       k = j - user_offset_bgn
    endif
  end function system_index_bgn
!!!_   . system_index_end()
  ELEMENTAL integer function system_index_end(j, n) result(k)
    implicit none
    integer,intent(in)          :: j
    integer,intent(in),optional :: n
    if (j.eq.full_range .or. j.eq.null_range) then
       k = j
    else
       k = j - user_offset_end
    endif
  end function system_index_end
!!!_   . logical_index
  ELEMENTAL integer function logical_index (l, p) result(n)
    implicit none
    integer,intent(in) :: l, p
    if (l.eq.null_range) then
       n = p
    else
       n = l
    endif
  end function logical_index
!!!_   . physical_index
  PURE integer function physical_index (lidx, dom) result(n)
    implicit none
    integer,       intent(in) :: lidx(0:*)
    type(domain_t),intent(in) :: dom
    integer jc
    n = 0
    do jc = 0, dom%mco - 1
       if (dom%bgn(jc).le.lidx(jc).and.lidx(jc).lt.dom%end(jc)) then
          n = n + (dom%ofs(jc) + lidx(jc)) * dom%strd(jc)
       else
          n = -1
          exit
       endif
    enddo
  end function physical_index

!!!_   . incr_logical_index
  subroutine incr_logical_index(idx, dom)
    implicit none
    integer,       intent(inout) :: idx(0:*)
    type(domain_t),intent(in)    :: dom
    integer jc, k
    k = 1
    do jc = 0, dom%mco - 1
       idx(jc) = idx(jc) + k
       k = idx(jc) / dom%iter(jc)
       idx(jc) = mod(idx(jc), dom%iter(jc))
    enddo
  end subroutine incr_logical_index

!!!_   . get_logical_range
  subroutine get_logical_range &
       & (b, e, s, jodr, lcp, pcp, dom, ref)
    integer,       intent(out)         :: b, e, s
    integer,       intent(in)          :: jodr
    type(loop_t),  intent(in)          :: lcp(0:*)
    type(loop_t),  intent(in)          :: pcp(0:*)
    type(domain_t),intent(in)          :: dom
    type(domain_t),intent(in),optional :: ref

    integer low, high
    integer jlogc, jphyc

    if (present(ref)) then
       low  = ref%bgn(jodr)
       high = ref%end(jodr)
    else
       low = null_range
       high = null_range
    endif

    jlogc = dom%lidx(jodr)
    jphyc = dom%cidx(jodr)
    if (jlogc.ge.0) then
       b = logical_index(lcp(jlogc)%bgn, low)
       e = logical_index(lcp(jlogc)%end, high)
    else
       b = low
       e = high
    endif
    s = -1
    if (jphyc.ge.0) then
       ! if (pcp(jphyc)%stp.gt.0) then
       if (pcp(jphyc)%stp.ge.0) then
          if (b.eq.null_range) b = pcp(jphyc)%bgn
          if (e.eq.null_range) e = pcp(jphyc)%end
       endif
       s = pcp(jphyc)%stp
    endif

  end subroutine get_logical_range

!!!_   . settle_output_domain
  subroutine settle_output_domain(ierr, dom)
    implicit none
    integer,       intent(out)   :: ierr
    type(domain_t),intent(inout) :: dom

    integer jo

    ierr = 0
    if (ierr.eq.0) then
       dom%strd(0) = 1
       do jo = 1, dom%mco
          dom%strd(jo) = dom%strd(jo-1) * max(1, dom%end(jo-1) - dom%bgn(jo-1))
       enddo
       dom%n = dom%strd(dom%mco)
       do jo = 0, dom%mco - 1
          dom%strd(jo) = dom%strd(jo) * min(1, max(0, dom%end(jo) - dom%bgn(jo)))
       enddo
       do jo = 0, dom%mco - 1
          dom%end(jo) = max(dom%end(jo), 1 + dom%bgn(jo))
          ! dom%end(jo) = max(dom%end(jo), dom%bgn(jo))
          dom%iter(jo) = max(1, dom%end(jo) - dom%bgn(jo))
       enddo
    endif
  end subroutine settle_output_domain

!!!_   . settle_domain_stride
  subroutine settle_domain_stride &
       & (ierr, dom, pcp)
    implicit none
    integer,       intent(out)   :: ierr
    type(domain_t),intent(inout) :: dom
    type(loop_t),  intent(in)    :: pcp(0:*)

    integer jo, jc, w
    integer strd(0:dom%mco)

    ierr = 0
    if (dom%mco.eq.0) then
       dom%n = 1
    else
       dom%n = max(1, dom%iter(0))
       do jo = 1, dom%mco - 1
          dom%n = dom%n * max(1, dom%iter(jo))
       enddo
    endif

    strd(0) = 1
    do jc = 1, dom%mco
       w = pcp(jc-1)%end - pcp(jc-1)%bgn
       strd(jc) = strd(jc-1) * max(1, w * max(0, pcp(jc-1)%stp))
    enddo
    do jo = 0, dom%mco - 1
       jc = dom%cidx(jo)
       if (jc.ge.0) then
          dom%strd(jo) = strd(jc) * max(0, pcp(jc)%stp)
       else
          dom%strd(jo) = 0
       endif
    enddo
  end subroutine settle_domain_stride

!!!_  - coordinate manipulation
!!!_   . get_logical_shape
  subroutine get_logical_shape &
       & (ierr, cname, ctype, cpidx, lcp, pcp, mco)
    use TOUZA_Std,only: find_first, parse_number, begin_with
    implicit none
    integer,         intent(out) :: ierr
    character(len=*),intent(out) :: cname(0:*)   ! coordinate name
    integer,         intent(out) :: ctype(0:*)   ! coordinate type (unset null wild normal)
    integer,         intent(out) :: cpidx(0:*)   ! corresponding (physical) index
    type(loop_t),    intent(in)  :: lcp(0:*), pcp(0:*)
    integer,         intent(in)  :: mco

    ! RANGE is parsed at decompose_coordinate_mod()

    ! NAME/REPL//RANGE   == NAME/REPL/  RANGE      slash (/) before RANGE is absorbed
    ! NAME/REPL/RANGE    == NAME/REPL   RANGE
    ! NAME///RANGE       == NAME//      RANGE
    ! NAME//RANGE        == NAME/       RANGE
    ! NAME/RANGE         == NAME        RANGE
    !  NAME REPL  alpha+alnum
    !  RANGE      [num][:[num]]

    ! NAME        order NAME (insert if new)
    ! NAME/       order NAME (error if new)
    ! NAME/REPL   order NAME and rename to REPL
    ! NAME//      order NAME and rename to blank (==wildcard)
    ! (idx)       not parsed (interpreted as bgn)
    ! idx/        idx coordinate (error if new)
    ! idx/REPL    idx coordinate and rename to REPL
    ! idx//       order NAME and rename to blank
    ! +           insert null(dummy) rank
    ! +[/]REPL    insert empty rank with REPL name
    ! -           delete null(dummy) rank and shift
    ! /           keep the order, same name
    ! //          keep the order and rename to blank
    ! (null)      no touch
    ! bgn[:[end]]
    integer jco
    integer nranks, nins, nskp
    integer jodr, jnull
    character(len=lname) :: cold, crep
    logical xold, xrep
    integer jerr
    integer tblp2l(0:mco-1)
    character(len=*),parameter :: delete_coor_cont = delete_coor // delete_coor
    character(len=*),parameter :: delete_coor_full = delete_coor_cont // delete_coor

    ierr = 0
    tblp2l(:) = co_unset
    cpidx(0:mco-1) = co_unset
    cname(0:mco-1) = ' '
    ctype(0:mco-1) = co_unset
    ! count ranks
    nranks = 1
    do jco = mco - 1, 0, -1
       if (pcp(jco)%stp.ge.0.or.pcp(jco)%name.ne.' ') then
          nranks = jco + 1
          exit
       endif
    enddo
    ! parse argument
    nins = 0
    do jodr = 0, mco - 1
       if (ierr.eq.0) then
          call parse_coordinate_repl(ierr, cold, xold, crep, xrep, lcp(jodr)%name)
          if (cold.eq.insert_coor) then
             jco = co_ins
             cold = ' '
          else if (begin_with(cold, delete_coor)) then
             if (cold.eq.delete_coor_full) then
                do jco = 0, mco - 1
                   if (is_null_coor(pcp(jco))) tblp2l(jco) = co_del
                enddo
             else if (cold.eq.delete_coor_cont) then
                do jco = jodr, mco - 1
                   if (is_null_coor(pcp(jco))) then
                      tblp2l(jco) = co_del
                   else
                      exit
                   endif
                enddo
                cycle
             else if (cold.eq.delete_coor) then
                if (is_null_coor(pcp(jodr))) tblp2l(jodr) = co_del
             else
                ierr = ERR_INVALID_PARAMETER
                call message(ierr, 'invalid argument: ' // trim(lcp(jodr)%name))
                exit
             endif
             cycle
          else if (cold.eq.' ') then
             if (xold) then
                jco = jodr
             else
                jco = co_null
             endif
          else
             call parse_number(jerr, jco, cold)
             if (jerr.eq.0) then
                jco = system_index_bgn(jco)
                if (jco.lt.0.or.jco.ge.nranks) then
                   jco = co_unset
                else
                   cold = pcp(jco)%name
                endif
             else
                jco = find_first(pcp(0:nranks-1)%name, cold, offset=0)
             endif
             if (jco.lt.0) then
                if (xold) then
                   ierr = ERR_INVALID_PARAMETER
                   call message(ierr, 'no coordinate ' // cold)
                   exit
                else
                   jco = co_ins
                   nins = nins + 1
                endif
             endif
          endif
          if (jco.ge.0) then
             tblp2l(jco) = jodr
             cpidx(jodr) = jco
             cname(jodr) = pcp(jco)%name
          else if (jco.eq.co_ins) then
             cpidx(jodr) = jco
             cname(jodr) = cold
          endif
          if (xrep) cname(jodr) = crep
! 101       format('parse_shape:', I0, 1x, I0, ' [', A, '] > ', '[', A, ',', L1,'][', A, ',', L1, ']')
!           write(*, 101) jodr, jco, trim(lcp(jodr)%name), trim(cold), xold, trim(crep), xrep
       endif
    enddo
    if (ierr.eq.0) then
       ! adjust unset
       jnull = 0
       nskp = 0
       jodr = 0
       do jco = 0, nranks - 1
          if (tblp2l(jco).eq.co_unset) then
             if (is_null_coor(pcp(jco))) then
                nskp = nskp + 1
                if (nskp.le.nins) then
                   jnull = find_first(cpidx(jnull:mco-1), co_null, offset=jnull, no=mco)
                   if (jnull.lt.mco) then
                      tblp2l(jco) = jnull
                      cpidx(jnull) = jco
                      jnull = jnull + 1
                   endif
                   cycle
                endif
             endif
             jodr = find_first(cpidx(jodr:mco-1), co_unset, offset=jodr)
             if (jodr.lt.0) then
                ierr = ERR_INSUFFICIENT_BUFFER
                call message(ierr, 'overflow in permutation:' // trim(pcp(jco)%name))
                exit
             endif
             tblp2l(jco) = jodr
             cpidx(jodr) = jco
             cname(jodr) = pcp(jco)%name
             jodr = jodr + 1
          endif
       enddo
    endif

    if (ierr.eq.0) then
       nranks = 0
       ! adjust coordinate types
       do jodr = 0, mco - 1
          if (cpidx(jodr).ge.0) then
             ctype(jodr) = coordinate_type(cname(jodr), lcp(jodr), pcp(cpidx(jodr)))
          else
             ctype(jodr) = coordinate_type(cname(jodr), lcp(jodr))
          endif
          if (cpidx(jodr).ge.0.or.ctype(jodr).ne.co_null) nranks = jodr + 1
       enddo
    endif

  end subroutine get_logical_shape

!!!_   . match_perms
  subroutine match_perms &
       & (ierr,   nceff,  cnameL, clidxR, &
       &  ctypeR, cnameR, mco,    nbuf, ltbl)
    use TOUZA_Std,only: choice, find_first, join_list
    implicit none
    integer,         intent(out) :: ierr
    integer,         intent(in)  :: mco
    integer,         intent(out) :: nceff
    character(len=*),intent(out) :: cnameL(0:*)
    integer,         intent(out) :: clidxR(0:mco-1, 0:*)
    integer,         intent(in)  :: ctypeR(0:mco-1, 0:*)
    character(len=*),intent(in)  :: cnameR(0:mco-1, 0:*)
    integer,         intent(in)  :: nbuf
    integer,optional,intent(in)  :: ltbl

    integer jbref
    integer jodr, jco, jt
    integer jb
    integer mref, meff(0:nbuf-1)
    integer gidx(0:mco-1, 0:nbuf-1)
    integer jup, jcur, jlast, joref
    integer ctref(0:mco-1)
    integer nlim, nmem
    ! integer jerr
    ! character(len=256) :: str

    integer nt
    integer,save :: mtbl = -1
    integer,             allocatable,save :: cout(:, :), nin(:), jbuf(:), jpack(:)
    character(len=lname),allocatable,save :: cbuf(:)
    character(len=128) :: str
    integer jerr

    ierr = 0
    nceff = -1
    if (nbuf.lt.1) then
       ierr = ERR_PANIC
       call message(ierr, 'empty buffers in permutation matching')
       return
    endif
    nt = choice(0, ltbl)
    if (nt.lt.mco) nt = mco * 3
    if (mtbl.lt.nt) then
       if (mtbl.ge.0) then
          deallocate(cout, nin, cbuf, jbuf, jpack, STAT=ierr)
          if (ierr.ne.0) return
       endif
       mtbl = nt
       allocate(cout(0:mtbl-1,0:mtbl-1), nin(0:mtbl-1), cbuf(0:mtbl-1), &
            &   jbuf(0:mtbl-1),          jpack(0:mtbl-1), &
            & STAT=ierr)
       if (ierr.ne.0) then
          ierr = ERR_ALLOCATION
          call message(ierr, 'allocation failed.')
          return
       endif
    endif
    cout(:,:) = -1
    nin(:) = -1
    cbuf(:) = ' '

    jbref = 0
    do jb = 0, nbuf - 1
       meff(jb) = count_coordinates(ctypeR(:, jb), cnameR(:, jb), mco)
    enddo
    mref = maxval(meff(0:nbuf-1))
    ! set reference priority table
    jb = jbref
    nt = 0
    jup = -1
    do jodr = 0, meff(jb) - 1
       cbuf(nt) = cnameR(jodr, jb)
       if (jup.ge.0) cout(nt, jup) = nt
       gidx(jodr, jb) = nt
       jup = nt
       nt = nt + 1
    enddo
    do jodr = meff(jb), mref - 1
       cbuf(nt) = ' '
       if (jup.ge.0) cout(nt, jup) = nt
       gidx(jodr, jb) = nt
       jup = nt
       nt = nt + 1
    enddo
    ctref(0:mco-1) = ctypeR(0:mco-1, jb)
    do jb = 1, nbuf - 1
       do jodr = 0, meff(jb) - 1
          if (ctypeR(jodr, jb).eq.co_wild.and.ctref(jodr).eq.co_null) ctref(jodr) = co_wild
       enddo
    enddo
    ! set other priority table
    other: do jb = 1, nbuf - 1
       do jodr = 0, meff(jb) - 1
          select case(ctypeR(jodr, jb))
          case(co_normal)
             if (ctref(jodr).eq.co_wild) then
                jcur = jodr
             else
                jcur = find_first(cbuf(0:nt-1), cnameR(jodr, jb), offset=0)
                if (jcur.lt.0) then
                   jcur = nt
                   nt = nt + 1
                   if (nt.gt.mtbl) then
                      ierr = ERR_INSUFFICIENT_BUFFER
                      exit other
                   endif
                   cbuf(jcur) = cnameR(jodr, jb)
                endif
             endif
          case(co_wild)
             jcur = jodr
          case(co_null)
             jcur = -1
          case default
             jcur = -1
          end select
          gidx(jodr, jb) = jcur
       enddo
    enddo other
    if (ierr.eq.0) then
       ! duplication check
       do jb = 0, nbuf - 1
          do jodr = 0, meff(jb) - 1
             jco = gidx(jodr, jb)
             if (jco.lt.0) cycle
             if (count(gidx(jodr + 1:meff(jb) - 1, jb).eq.jco).gt.0) then
                ierr = ERR_INVALID_PARAMETER
                call message(ierr, 'duplicate tweaking ', (/jb, jco/))
301             format('duplicate:', I0, 1x, A)
                do jt = jodr, meff(jb) - 1
                   if (gidx(jt, jb).eq.jco) write(uerr, 301) jb, trim(cnameR(jt, jb))
                enddo
             endif
          enddo
       enddo
    endif
    if (ierr.eq.0) then
       ! adjust topology table
       do jb = 0, nbuf - 1
          jup = -1
          jlast = -1
          joref = -1
          do jodr = 0, meff(jb) - 1
             jcur = gidx(jodr, jb)
             if (jcur.ge.mref) then
                ! new coordinate
                if (jup.ge.0) cout(jcur, jup) = jcur
                if (joref.ge.0) cout(jcur, joref) = jcur
                jup = jcur
                jlast = jcur
                if (ctref(jodr).eq.co_null) cout(jcur, jodr) = jcur
                if (jodr.lt.mref-1) cout(jodr+1, jcur) = jodr+1
             else if (jcur.ge.0) then
                ! reference coordinate
                if (jlast.ge.0) cout(jcur, jlast) = jcur
                if (jcur.ge.joref) joref = jcur
             endif
          enddo
       enddo
    endif
    if (ierr.eq.0) then
       do jt = 0, nt - 1
          nin(jt) = count(cout(jt, 0:nt-1).ge.0)
          ! write(*, *) 'perm/topo', jt, nin(jt), '/', cout(0:nt-1, jt)
       enddo
    endif
    if (ierr.eq.0) then
       jodr = 0
       sort: do
          if (COUNT(nin(0:nt-1).eq.0).gt.1) then
             ierr = ERR_INVALID_PARAMETER
             call message(ierr, 'ambiguous fragile coordinates ', (/jodr/))
             do jt = 0, nt - 1
311             format('perm:collision: ', I0, 1x, A)
                if (nin(jt).eq.0) write(uerr, 311) jodr, cbuf(jt)
             enddo
          endif
          jco = find_first(nin(0:nt-1), 0, offset=0)
          if (jco.lt.0) exit sort
          jbuf(jodr) = jco
          jodr = jodr + 1
          nin(jco) = -1
          do jt = 0, nt - 1
             if (cout(jt, jco).ge.0) then
                nin(jt) = max(0, nin(jt) - 1)
             endif
          enddo
       enddo sort
       if (ierr.eq.0) then
          if (jodr.lt.nt) then
             ierr = ERR_INVALID_PARAMETER
             call message(ierr, 'cycle in fragile coordinates')
             do jt = 0, nt - 1
312             format('perm:cycle: ', I0, 1x, A)
                if (nin(jt).ge.0) write(uerr, 312) jodr, cbuf(jt)
             enddo
          endif
       endif
    endif
    if (ierr.eq.0) then
       ! write(*, *) jbuf(0:nt-1)
       ! packing
       jpack(0:nt-1) = -1
       nceff = 0
       jodr = 0
       joref = 0
       jlast = 0
       do
          if (jodr.ge.nt) exit
          nlim = 0
          do jcur = jlast, mref - 1
             if (ctref(jcur).ne.co_null) exit
             nlim = nlim + 1
          enddo
          joref = jlast + nlim
          if (joref.ge.mref) exit
          nmem = 0
          do jcur = jodr, nt - 1
             if (jbuf(jcur).eq.joref) exit
             if (jbuf(jcur).ge.mref) nmem = nmem + 1
          enddo
          nlim = max(0, nlim - nmem)
          ! write(*, *) nceff, jodr, jlast, joref, nlim, nmem
          do
             if (jbuf(jodr).ge.joref.or.nlim.gt.0) then
                jpack(jbuf(jodr)) = nceff
                if (nceff.lt.mco) cnameL(nceff) = cbuf(jbuf(jodr))
                nceff = nceff + 1
                if (jbuf(jodr).lt.joref) nlim = nlim - 1
             endif
             if (jbuf(jodr).eq.joref) exit
             jodr = jodr + 1
          enddo
          jodr = jodr + 1
          jlast = joref + 1
       enddo
       ! write(*, *) 'pack', jodr, nceff
    endif
    ! packing leftover
    if (ierr.eq.0) then
       nmem = count(jbuf(jodr:nt-1).ge.mref)
       if (nmem.gt.0) then
          nlim = (mref - nceff) - nmem
       else
          nlim = (meff(jbref) - nceff) - nmem
       endif
       ! write(*, *) nmem, nlim, nceff
       do
          if (jodr.ge.nt) exit
          if (jbuf(jodr).lt.mref) nlim = nlim - 1
          if (jbuf(jodr).ge.mref.or.nlim.ge.0) then
             jco = jbuf(jodr)
             jpack(jco) = nceff
             if (nceff.lt.mco) cnameL(nceff) = cbuf(jco)
             nceff = nceff + 1
          endif
          jodr = jodr + 1
       enddo
       if (nceff.gt.mco) then
          ierr = ERR_INSUFFICIENT_BUFFER
          call message(ierr, 'overflow in permutation matching', (/nceff/))
       endif
    endif

    ! set correspondence table
    if (ierr.eq.0) then
       clidxR(0:mco-1, 0:nbuf-1) = -1
       do jb = 0, nbuf - 1
          do jco = 0, meff(jb) - 1
             jt = gidx(jco, jb)
             if (jt.ge.0) then
                jodr = jpack(jt)
                if (jodr.ge.0) clidxR(jodr, jb) = jco
             endif
          enddo
       enddo
    endif

    if (ierr.ne.0) then
       do jb = 0, nbuf - 1
          call join_list(jerr, str, cnameR(0:mco-1, jb), sep=',', ldelim='[', rdelim=']')
901       format('shape:', I0, 1x, A)
          write(uerr, 901) jb, trim(str)
       enddo
    endif

    if (ierr.ne.0.or.is_msglev_DEBUG(lev_verbose)) then
       call debug_topo_table(cbuf, cout, nt, mtbl, 'final', nin)
    endif
  end subroutine match_perms

!!!_    * debug_topo_table
  subroutine debug_topo_table &
       & (cbuf, cout, nt, lt, tag, nin)
    implicit none
    integer,         intent(in) :: nt, lt
    integer,         intent(in) :: cout(0:lt-1, 0:*)
    character(len=*),intent(in) :: cbuf(0:*)
    character(len=*),intent(in) :: tag
    integer,optional,intent(in) :: nin(0:*)
    integer jt
    integer ni(0:lt-1)

    if (present(nin)) then
       ni(0:nt-1) = nin(0:nt-1)
    else
       do jt = 0, nt - 1
          ni(jt) = count(cout(jt, 0:nt-1).ge.0)
       enddo
    endif
302 format(4x, 'topo:', A, ':', I0, 1x, A8, 1x, I0, ' >', 12(1x, I3))
    do jt = 0, nt - 1
       write(*, 302) trim(tag), jt, trim(cbuf(jt)), ni(jt), cout(0:nt-1, jt)
    enddo

  end subroutine debug_topo_table

!!!_    * count_coordinates
  integer function count_coordinates &
       & (cidx, cname, mco) &
       & result(n)
    implicit none
    integer,         intent(in) :: cidx(0:*)
    character(len=*),intent(in) :: cname(0:*)
    integer,         intent(in) :: mco
    integer jo
    n = 0
    do jo = 0, mco - 1
       if (cname(jo).ne.' ' .or. cidx(jo).ge.co_wild) n = jo + 1
    enddo
  end function count_coordinates

!!!_   . count_effective()
  integer function count_effective(lpp, maxco) result(nc)
    use TOUZA_Std,only: choice
    implicit none
    type(loop_t),    intent(in) :: lpp(0:*)
    integer,optional,intent(in) :: maxco
    integer jc
    nc = -1
    do jc = 0, choice(lcoor, maxco) - 1
       if (lpp(jc)%stp.ge.0) nc = jc
       if (lpp(jc)%name.ne.' ') nc = jc
    enddo
    nc = nc + 1
  end function count_effective
!!!_   . coordinate_type()
  integer function coordinate_type(name, lcp, pcp) result(n)
    implicit none
    character(len=*),intent(in)          :: name
    type(loop_t),    intent(in)          :: lcp
    type(loop_t),    intent(in),optional :: pcp
    integer b, e

    if (name.ne.' ') then
       n = co_normal
       return
    endif
    n = co_unset
    if (present(pcp)) then
       if (lcp%stp.lt.0) then
          if (pcp%stp.gt.0) then
             n = co_wild
          else
             n = co_null
          endif
       else
          if (pcp%stp.le.0) then
             b = lcp%bgn
             e = lcp%end
          else
             b = logical_index(lcp%bgn, pcp%bgn)
             e = logical_index(lcp%end, pcp%end)
          endif
          if (b.eq.null_range .eqv. e.eq.null_range) then
             if (b.eq.null_range) then
                n = co_null
             else if (b.lt.e) then
                n = co_wild
             else
                n = co_null
             endif
          else
             n = co_wild
          endif
       endif
    else
       if (lcp%stp.lt.0) then
          n = co_null
       else
          b = lcp%bgn
          e = lcp%end
          if (b.eq.null_range .eqv. e.eq.null_range) then
             if (b.eq.null_range) then
                n = co_null
             else if (b.lt.e) then
                n = co_wild
             else
                n = co_null
             endif
          else
             n = co_wild
          endif
       endif
    endif

  end function coordinate_type

!!!_   . is_null_coor() - check if argument loop_t corresponds to null-coordinate
  logical function is_null_coor(lpp) result (b)
    implicit none
    type(loop_t),intent(in) :: lpp
    b = (lpp%stp.le.0.and.lpp%name.eq.' ')
  end function is_null_coor

!!!_   . parse_coordinate_repl - parse coordinate argument complex
  subroutine parse_coordinate_repl &
       & (ierr, cold, xold, crep, xrep, str)
    implicit none
    integer,         intent(out) :: ierr
    character(len=*),intent(out) :: cold, crep
    logical,         intent(out) :: xold, xrep
    character(len=*),intent(in)  :: str          ! range parameter must be deleted before call

    integer lstr,  lsep
    integer jsep0, jsep1
    integer jp
    ierr = 0

    lstr = len_trim(str)
    if (lstr.eq.0) then
       ! (null)
       xold = .FALSE.
       xrep = .FALSE.
       cold = ' '
       crep = ' '
       return
    endif
    jsep0 = index(str, rename_sep)
    if (jsep0.eq.0) then
       if (index(str(1:lstr), insert_coor).eq.1) then
          ! +REPL
          xold = .FALSE.
          xrep = .TRUE.
          jp = len_trim(insert_coor)
          cold = str(1:jp)
          crep = str(jp+1:lstr)
       else
          ! NAME
          xold = .FALSE.
          xrep = .FALSE.
          cold = str(1:lstr)
          crep = ' '
       endif
       return
    endif

    ! [NAME]/[REPL[/]]
    xold = .TRUE.
    cold = str(1:jsep0-1)
    lsep = len(rename_sep)
    jsep1 = index(str(jsep0+lsep:), rename_sep)
    if (jsep1.eq.0) then
       ! [NAME]/REPL
       crep = str(jsep0+lsep:lstr)
       xrep = (jsep0+lsep) .le. lstr
    else
       ! [NAME]/REPL/
       jsep1 = jsep0 + lsep + jsep1 - 2
       crep = str(jsep0+lsep:jsep1)
       xrep = .TRUE.
    endif

  end subroutine parse_coordinate_repl

!!!_ + end chak
end module chak_lib
!!!_! FOOTER
!!!_ + Local variables
! Local Variables:
! End:<|MERGE_RESOLUTION|>--- conflicted
+++ resolved
@@ -1,11 +1,7 @@
 !!!_! chak_lib.F90 - TOUZA/Jmz CH(swiss) army knife library
 ! Maintainer: SAITO Fuyuki
 ! Created: Oct 13 2022
-<<<<<<< HEAD
-#define TIME_STAMP 'Time-stamp: <2023/02/05 13:05:44 fuyuki chak_lib.F90>'
-=======
 #define TIME_STAMP 'Time-stamp: <2023/03/23 14:22:03 fuyuki chak_lib.F90>'
->>>>>>> bfa2bbf9
 !!!_! MANIFESTO
 !
 ! Copyright (C) 2022, 2023
