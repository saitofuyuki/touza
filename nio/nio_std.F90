--- conflicted
+++ resolved
@@ -1,11 +1,7 @@
 !!!_! nio_std.F90 - TOUZA/Nio utilities (and bridge to Std)
 ! Maintainer: SAITO Fuyuki
 ! Created: Nov 9 2021
-<<<<<<< HEAD
-#define TIME_STAMP 'Time-stamp: <2023/02/28 10:18:30 fuyuki nio_std.F90>'
-=======
 #define TIME_STAMP 'Time-stamp: <2023/03/19 22:50:50 fuyuki nio_std.F90>'
->>>>>>> bfa2bbf9
 !!!_! MANIFESTO
 !
 ! Copyright (C) 2021, 2022, 2023
@@ -49,10 +45,7 @@
   use TOUZA_Std,only: sus_list_read_irec,  sus_suspend_read_irec
   use TOUZA_Std,only: sus_rseek,        sus_eswap
   use TOUZA_Std,only: sus_size_irec
-<<<<<<< HEAD
-=======
   use TOUZA_Std,only: sus_pos_a2rel,    sus_pos_r2abs,    sus_getpos
->>>>>>> bfa2bbf9
   use TOUZA_Std,only: max_members,      is_irec_overflow, sus_record_mems_irec
   use TOUZA_Std,only: def_block,        ignore_small,     ignore_bigger,  ignore_always
   use TOUZA_Std,only: sus_is_status_new
