--- conflicted
+++ resolved
@@ -3,11 +3,7 @@
 #
 # Maintainer: SAITO Fuyuki
 # Created: Jun 5 2020
-<<<<<<< HEAD
-# Time-stamp: <2025/06/11 13:21:30 fuyuki configure.ac>
-=======
 # Time-stamp: <2025/07/13 16:07:44 fuyuki configure.ac>
->>>>>>> 0a4d81ef
 
 AC_PREREQ([2.71])
 
@@ -141,12 +137,6 @@
 AM_CONDITIONAL([BUILD_ami], [false])
 dnl MT_SUB_PACKAGE([nio], [],     [std emu trp div])
 MT_SUB_PACKAGE([nio], [],     [std emu trp])
-<<<<<<< HEAD
-dnl MT_SUB_PACKAGE([zbt], [no],   [std nio])
-AM_CONDITIONAL([BUILD_zbt], [false])
-=======
-MT_SUB_PACKAGE([ami], [],     [std emu nio trp])
->>>>>>> 0a4d81ef
 
 AC_ARG_ENABLE([nctcdf],
 [AS_HELP_STRING([--enable-nctcdf], [enable nio/n*c*tcdf features@<:@default=no@:>@])],
@@ -237,37 +227,6 @@
   test "x$use_mod_dependencies" != xno \
   && test x"$ax_f90_modext" != xunknown])
 
-<<<<<<< HEAD
-dnl AM_CONDITIONAL([ZBT_BUILD_ONLY], [test "x$enable_sub_zbt" = xbuild])
-dnl AS_IF([test "x$enable_sub_zbt" != xno],
-dnl [AM_PATH_PYTHON([3.11], ,
-dnl                 [AC_MSG_ERROR([cannot enable zbt.  check python environemnt])])
-dnl AX_PYTHON()
-dnl AX_PYTHON_MODULE([ctypes], [FATAL], [python3])
-dnl AX_PYTHON_MODULE([numpy], [FATAL], [python3])
-dnl AX_PYTHON_MODULE([xarray], [FATAL], [python3])
-dnl AX_PYTHON_MODULE([build], [FATAL], [python3])
-dnl AX_PYTHON_MODULE([matplotlib], [FATAL], [python3])
-dnl AX_PYTHON_MODULE([cartopy], [FATAL], [python3])
-dnl AX_PYTHON_MODULE([tomllib], [FATAL], [python3])
-dnl AC_CONFIG_FILES([zbt/pyproject.toml:zbt/pyproject.in])
-dnl AC_CONFIG_FILES([zbt/zbt/Makefile])
-dnl AC_CONFIG_FILES([zbt/tests/Makefile])])
-
-AM_CONDITIONAL([HAVE_PYTHON], [test "$PYTHON" != :])
-
-dnl AC_ARG_ENABLE([zbt-embed-libdir],
-dnl [AS_HELP_STRING([--enable-zbt-embed-libdir],
-dnl  [enable hard-coded libtouza dlocation @<:@default=no@:>@])],
-dnl  [enable_zbt_embed_libdir=$enableval],
-dnl  [enable_zbt_embed_libdir=no])
-dnl AM_CONDITIONAL([enable_module_dependencies], [
-dnl   test "x$use_mod_dependencies" != xno \
-dnl   && test x"$ax_f90_modext" != xunknown])
-dnl AM_CONDITIONAL([zbt_embed_libdir], [test "x$enable_zbt_embed_libdir" = xyes])
-
-=======
->>>>>>> 0a4d81ef
 dnl AM_CONDITIONAL([am__fastdepFC], [false])
 
 dnl AX_CREATE_PKGCONFIG_INFO()
