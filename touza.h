--- conflicted
+++ resolved
@@ -1,11 +1,7 @@
 /* touza.h - touza definitions */
 /*    Maintainer: SAITO Fuyuki */
 /*    Created: Jun 5 2020 */
-<<<<<<< HEAD
-/*     Time-stamp: <2023/02/16 18:00:21 fuyuki touza.h> */
-=======
 /*     Time-stamp: <2023/03/20 21:29:29 fuyuki touza.h> */
->>>>>>> bfa2bbf9
 
 /* Copyright (C) 2020-2023 */
 /*           Japan Agency for Marine-Earth Science and Technology */
@@ -125,14 +121,9 @@
 #define ERR_MASK_NIO_RECORD   (ERR_MASK_NIO + ERR_MASK_MODULE * 3)
 #define ERR_MASK_NIO_DIVISION (ERR_MASK_NIO + ERR_MASK_MODULE * 4)
 #define ERR_MASK_NIO_NCTCDF   (ERR_MASK_NIO + ERR_MASK_MODULE * 5)
-<<<<<<< HEAD
-#define ERR_MASK_NIO_INTFC    (ERR_MASK_NIO + ERR_MASK_MODULE * 6)
-#define ERR_MASK_NIO_CACHE    (ERR_MASK_NIO + ERR_MASK_MODULE * 7)
-=======
 #define ERR_MASK_NIO_BINDC    (ERR_MASK_NIO + ERR_MASK_MODULE * 6)
 #define ERR_MASK_NIO_CACHE    (ERR_MASK_NIO + ERR_MASK_MODULE * 7)
 #define ERR_MASK_NIO_CTRL     (ERR_MASK_NIO + ERR_MASK_MODULE * 8)
->>>>>>> bfa2bbf9
 
 #define ERR_MASK_TRP          (ERR_MASK_GROUP * 5)
 #define ERR_MASK_TRP_STD      (ERR_MASK_TRP + ERR_MASK_MODULE * 1)
