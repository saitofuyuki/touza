# touza Makefile.am
# Maintainer:  SAITO Fuyuki
# Created: Jun 5 2020
<<<<<<< HEAD
# Time-stamp: <2023/07/05 19:08:59 fuyuki Makefile.am>
=======
# Time-stamp: <2024/07/24 15:47:34 fuyuki Makefile.am>
>>>>>>> 8b0d2dbe

# Copyright (C) 2020-2024
#           Japan Agency for Marine-Earth Science and Technology
#
# Licensed under the Apache License, Version 2.0
#   (https://www.apache.org/licenses/LICENSE-2.0)

ACLOCAL_AMFLAGS	=	-I m4c
EXTRA_DIST	=	autogen.sh README-touza.org LICENSE NOTICE
include $(top_srcdir)/aminclude_static.am

<<<<<<< HEAD
lib@TOUZA_NAME@_la_LDFLAGS = -version-info 1:2:0
=======
include_HEADERS		= touza.h $(CONFIG_HEADER)
lib_LTLIBRARIES 	= lib@TOUZA_NAME@.la
lib@TOUZA_NAME@_la_SOURCES = touza.F90 touza.h $(CONFIG_HEADER)
lib@TOUZA_NAME@_la_LDFLAGS =
lib@TOUZA_NAME@_la_LDFLAGS += $(NETCDF4_FLIBS) $(NETCDF4_LIBS)
>>>>>>> 8b0d2dbe

noinst_SCRIPTS 	= makeshift
CLEANFILES += $(noinst_bin_SCRIPTS)

SUBDIRS 				  = std
lib@TOUZA_NAME@_la_LIBADD = std/$(local_name)
AM_FCFLAGS_MODULE		  += $(FC_MODULE_touza_std)

if BUILD_emu
SUBDIRS 				  += emu
lib@TOUZA_NAME@_la_LIBADD += emu/$(local_name)
AM_FCFLAGS_MODULE		  += $(FC_MODULE_touza_emu)
endif

if BUILD_cal
SUBDIRS 				  += cal
lib@TOUZA_NAME@_la_LIBADD += cal/$(local_name)
AM_FCFLAGS_MODULE		  += $(FC_MODULE_touza_cal)
endif

# if BUILD_div
# if BUILD_WITH_MPI
# SUBDIRS 				  += div
# lib@TOUZA_NAME@_la_LIBADD += div/$(local_name)
# AM_FCFLAGS_MODULE		  += $(FC_MODULE_touza_div)
# endif
# endif

if BUILD_trp
SUBDIRS 				  += trp
lib@TOUZA_NAME@_la_LIBADD += trp/$(local_name)
AM_FCFLAGS_MODULE		  += $(FC_MODULE_touza_trp)
endif

if BUILD_nio
SUBDIRS 				  += nio
lib@TOUZA_NAME@_la_LIBADD += nio/$(local_name)
AM_FCFLAGS_MODULE		  += $(FC_MODULE_touza_nio)
endif

if BUILD_ppp
SUBDIRS 				  += ppp
lib@TOUZA_NAME@_la_LIBADD += ppp/$(local_name)
AM_FCFLAGS_MODULE         += $(FC_MODULE_touza_ppp)
endif

if BUILD_ami
SUBDIRS 				  += ami
lib@TOUZA_NAME@_la_LIBADD += ami/$(local_name)
AM_FCFLAGS_MODULE         += $(FC_MODULE_touza_ami)
endif

if BUILD_zbt
SUBDIRS += zbt
endif

pkgconfigdir	=	$(libdir)/pkgconfig
pkgconfig_DATA	=	@TOUZA_NAME@.pc

SUBDIRS	+=	m4c

SUBDIRS	+=	. $(subdirs_extra)

local_name			= libtouza_local.la

check_PROGRAMS		= test_touza
test_touza_SOURCES	= touza.F90
test_touza_LDADD	= $(lib_LTLIBRARIES)
test_touza_CPPFLAGS	= $(AM_CPPFLAGS) -DTEST_TOUZA=1

if NEVER
EXTRA_PROGRAMS = dummy_never_built
nodist_dummy_never_built_SOURCES = dummy_never_built.c
endif

EXTRA_DIST += $(AUTOREVISION_cache) $(AUTOREVISION_h)

AUTOREVISION_h = autorevision.h
AUTOREVISION_cache = autorevision.cache

AM_DISTCHECK_CONFIGURE_FLAGS = --with-build-jmz --enable-shared

BUILT_SOURCES = autorevision-cache $(AUTOREVISION_h)

autorevision: $(BUILT_SOURCES)

$(AUTOREVISION_h): $(top_srcdir)/$(AUTOREVISION_cache)
	@if test x"$(AUTOREVISION)" = x:; then \
		echo "skip to run autorevision" >&2; touch $@; \
	else \
		$(AUTOREVISION) -f -t h -o $(top_srcdir)/$(AUTOREVISION_cache) | sed -e "s/\"/'/g" -e "s/''$$/' '/" > $@; \
	fi

# only update when top_srcdir is the top-level directory in git work-tree
autorevision-cache:
if autorevision
	@if cd $(top_srcdir); then \
		top=`git rev-parse --show-cdup` || exit 0; \
		if test x$${top} != x; then :; else \
			$(AUTOREVISION) -t h -o $(AUTOREVISION_cache) > /dev/null; \
		fi; fi
else
	@:
endif

EXPORT=

export: $(AUTOREVISION_h)
	@if test x"$(EXPORT)" = x; then \
		echo "EXPORT must be set as destination" >&2; exit 1; \
	elif test -d "$(EXPORT)"; then \
		echo "$(EXPORT) exists, aborts." >&2; exit 1; \
	else \
		export=`$(REALPATH) --relative-to=$(top_builddir) $(EXPORT)` || exit $$?; \
		$(MAKE) distdir=$${export} distdir; \
	fi

include Makedep.inc

### Local Variables:
### mode: makefile-automake
### end:<|MERGE_RESOLUTION|>--- conflicted
+++ resolved
@@ -1,11 +1,7 @@
 # touza Makefile.am
 # Maintainer:  SAITO Fuyuki
 # Created: Jun 5 2020
-<<<<<<< HEAD
-# Time-stamp: <2023/07/05 19:08:59 fuyuki Makefile.am>
-=======
 # Time-stamp: <2024/07/24 15:47:34 fuyuki Makefile.am>
->>>>>>> 8b0d2dbe
 
 # Copyright (C) 2020-2024
 #           Japan Agency for Marine-Earth Science and Technology
@@ -17,15 +13,11 @@
 EXTRA_DIST	=	autogen.sh README-touza.org LICENSE NOTICE
 include $(top_srcdir)/aminclude_static.am
 
-<<<<<<< HEAD
-lib@TOUZA_NAME@_la_LDFLAGS = -version-info 1:2:0
-=======
 include_HEADERS		= touza.h $(CONFIG_HEADER)
 lib_LTLIBRARIES 	= lib@TOUZA_NAME@.la
 lib@TOUZA_NAME@_la_SOURCES = touza.F90 touza.h $(CONFIG_HEADER)
-lib@TOUZA_NAME@_la_LDFLAGS =
+lib@TOUZA_NAME@_la_LDFLAGS = -version-info 1:3:0
 lib@TOUZA_NAME@_la_LDFLAGS += $(NETCDF4_FLIBS) $(NETCDF4_LIBS)
->>>>>>> 8b0d2dbe
 
 noinst_SCRIPTS 	= makeshift
 CLEANFILES += $(noinst_bin_SCRIPTS)
