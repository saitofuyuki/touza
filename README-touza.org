#+title: TOUZA guide
#+author: SAITO Fuyuki
#+date: <2023-03-09>
#+email: saitofuyuki AT jamstec DOT go DOT jp

* Introduction
*TOUZA (楊座)*, MIROC base infrastructure, is a collection of
Fortran procedures mainly adopted in MIROC.

* Installation
** distribution
Latest *TOUZA* can be obtained at [[https://github.com/saitofuyuki/touza]].

** autotool files
Unless the package contains configuration file such as =configure=,
=Makefile.in=, etc, you need to generate these files first.  This
is a typical case when you are using a git version of the source.
=autogen.sh= in this package can help you generate them.

: % sh ./autogen.sh -h       ## show help
: ./autogen.sh: batch to generate auto-files
: :
: :
: % sh ./autogen.sh          ## dry-run
: ./autogen.sh: dry-run
: If you are sure, run as ./autogen.sh -y
: :
: % sh ./autogen.sh -y       ## wet-run
: % sh ./autogen.sh -y -c    ## wet-run; clear old files
: % sh ./autogen.sh -y -c -m ## wet-run; clear old files; copy missing files

You need following tools to generate the autotool scripts.  Older
versions of these tools may work as expected, though not checked.

- GNU autoconf (2.71 or later)
- GNU automake (1.16.5 or later)
- GNU libtool (2.4.6 or later)
- GNU autoconf archive (2022-09-03 or later)
  - Small changes in ax_lib_netcdf4.m4 was necessary, which was
    already included in the vendor package after 2022-07-28.
<<<<<<< HEAD
=======
- pkgconf (1.8.1 or later)
  - pkg-config may work
>>>>>>> bfa2bbf9

** build
For generic installation instructions please see the =INSTALL= file.

In short:

: % ./configure --help

to read the usage, and:

: % ./configure --with-build-jmz --enable-nctcdf
: % make
: % make install

for typical installation.  With the argument =--with-build-jmz= you
can build sample program to use =TOUZA= such as =chak=.
With the =--enable-nctcdf= very simple NetCDF output feature is
included.

After a series of commands, a script, library, and headers will be
installed under =PREFIX= and =EPREFIX=.

: PREFIX
: |-- include
: |   |-- touza.h
: |   |-- :         header files
: `-- share
:     `-- touza
:         |-- ax_lib_netcdf4.m4
:         |-- :                      m4 macro files
:         |-- calendar_coco.F90      switcher sources to export to MIROC, COCO
:         |-- calendar_miroc.F90
:         |-- div_miroc.F90
:         |-- nio_miroc.F90
:         `-- ppp_miroc.F90
: EPREFIX
: |-- bin
: |   `-- chak
: |-- include
: |   `-- touza
: |       |-- test_div_layout_utils.mod
: |       |   :                     module files (compiler dependent)
: `-- lib
:     |-- libtouza.a
:     |-- libtouza.la
:     `-- pkgconfig
:         `-- touza.pc

Depending on compiler, =*.mod= files are generated for each module,
which are necessary to be installed somewhere the compiler can
find (e.g., gfortran).  If configure is successful, =*.mod= files
are installed into =EPREFIX/include/touza=, which can be controlled
with =--enable-install-modules= at =configure=.

** system-dependent features
*** ifort
Need =-heap-arrays= option in =FCFLAGS= and =FFLAGS=, which must be
set at configure.  An example follows:

: % ./configure FCFLAGS='-g -O2 -heap-arrays' FFLAGS='-g -O2 -heap-arrays'

*** some pkgconf quotes the output
Old pkgconf quotes the output, which leads to error at compilation.

If you found something like below in Makefile,
: NETCDF4_LDFLAGS = "-L/usr/lib/x86_64-linux-gnu/hdf5/serial -L/usr/lib/x86_64-linux-gnu"
please manually remove the quotation, such as:
: NETCDF4_LDFLAGS = -L/usr/lib/x86_64-linux-gnu/hdf5/serial -L/usr/lib/x86_64-linux-gnu

* Copyright and license
Copyright 2020-2023 Japan Agency for Marine-Earth Science and Technology
Licensed under the Apache License, Version 2.0
  (https://www.apache.org/licenses/LICENSE-2.0)<|MERGE_RESOLUTION|>--- conflicted
+++ resolved
@@ -38,11 +38,8 @@
 - GNU autoconf archive (2022-09-03 or later)
   - Small changes in ax_lib_netcdf4.m4 was necessary, which was
     already included in the vendor package after 2022-07-28.
-<<<<<<< HEAD
-=======
 - pkgconf (1.8.1 or later)
   - pkg-config may work
->>>>>>> bfa2bbf9
 
 ** build
 For generic installation instructions please see the =INSTALL= file.
