--- conflicted
+++ resolved
@@ -1,9 +1,5 @@
 #!/usr/bin/env python3
-<<<<<<< HEAD
-# Time-stamp: <2024/10/17 07:43:58 fuyuki libtouza.py>
-=======
 # Time-stamp: <2024/10/17 09:18:32 fuyuki libtouza.py>
->>>>>>> 7e5b5b6f
 
 __doc__ = \
     """
@@ -42,14 +38,6 @@
 
     def __init__(self, name, *args, path=None, touza=None, **kwds):
         """Initialize CDLL after TOUZA."""
-<<<<<<< HEAD
-        if not name:
-            name = plib.Path(LIBRARY_DIR) / ('lib' + TOUZA_NAME + '.so')
-        if not name:
-            name = os.environ.get(ENV_TOUZA_LIB)
-        if not name:
-            name = CTU.find_library(TOUZA_NAME)
-=======
         search = []
         if name is None:
             if not path:
@@ -74,7 +62,6 @@
         if not name:
             name = CTU.find_library(TOUZA_NAME)
 
->>>>>>> 7e5b5b6f
         try:
             super().__init__(name, *args, **kwds)
         except OSError:
